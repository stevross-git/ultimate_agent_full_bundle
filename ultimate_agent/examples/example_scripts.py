#!/usr/bin/env python3
"""
examples/basic_usage.py
Basic usage example for the Enhanced Ultimate Agent
"""

import time
import asyncio
from ultimate_agent import (
    create_agent, 
    print_banner, 
    print_module_status,
    get_available_modules,
    check_dependencies
)

def basic_agent_example():
    """Basic agent usage example"""
    print("🚀 Enhanced Ultimate Agent - Basic Usage Example")
    print("=" * 60)
    
    # Show system banner and module status
    print_banner()
    print_module_status()
    
    # Check dependencies
    deps = check_dependencies()
    print(f"\n🔍 Dependencies: {len(deps.get('missing_required', []))} missing")
    
    # Create agent with custom configuration
    agent = create_agent(
<<<<<<< HEAD
        node_url="https://srvnodes.peoplesainetwork.com:443",
        dashboard_port=8080,
=======
        node_url="https://srvnodes.peoplesainetwork.com",
        dashboard_port=8080
>>>>>>> d5fa703d
    )
    
    print(f"\n🎯 Agent created: {agent.agent_id}")
    print(f"💰 Wallet: {agent.blockchain_manager.earnings_wallet}")
    print(f"🧠 AI Models: {len(agent.ai_manager.models)}")
    
    # Start some tasks before running the agent
    print("\n🎮 Starting sample tasks...")
    
    task_ids = []
    
    # Start AI training tasks
    if hasattr(agent.ai_manager, 'training_engine'):
        task_ids.append(agent.start_task('neural_network_training', {
            'epochs': 5,
            'learning_rate': 0.01
        }))
        print(f"  ✅ Neural network training started: {task_ids[-1]}")
    
    # Start blockchain task
    task_ids.append(agent.start_task('blockchain_transaction', {
        'amount': 0.1
    }))
    print(f"  ✅ Blockchain transaction started: {task_ids[-1]}")
    
    # Start data processing
    task_ids.append(agent.start_task('data_processing', {
        'dataset_size': 1000
    }))
    print(f"  ✅ Data processing started: {task_ids[-1]}")
    
    print(f"\n🎯 Started {len(task_ids)} tasks")
    print(f"🌐 Dashboard available at: http://localhost:{agent.dashboard_port}")
    print("\n🚀 Starting agent...")
    
    try:
        # Start the agent (this will run indefinitely)
        agent.start()
    except KeyboardInterrupt:
        print("\n🛑 Shutting down agent...")
        agent.stop()
        print("✅ Agent stopped successfully")


def advanced_agent_example():
    """Advanced agent configuration example"""
    print("🎯 Enhanced Ultimate Agent - Advanced Configuration Example")
    print("=" * 60)
    
    # Create agent with advanced configuration
    agent = create_agent()
    
    # Configure AI training
    agent.config_manager.set('AI_TRAINING', 'gpu_enabled', 'true')
    agent.config_manager.set('AI_TRAINING', 'max_concurrent_training', '3')
    
    # Configure blockchain
    agent.config_manager.set('BLOCKCHAIN', 'multi_currency_support', 'true')
    agent.config_manager.set('BLOCKCHAIN', 'smart_contracts_enabled', 'true')
    
    # Configure monitoring
    agent.config_manager.set('MONITORING', 'metrics_enabled', 'true')
    agent.config_manager.set('MONITORING', 'performance_tracking', 'true')
    
    # Enable plugins
    agent.config_manager.set('PLUGINS', 'enabled', 'true')
    agent.config_manager.set('PLUGINS', 'auto_load', 'true')
    
    print("⚙️ Advanced configuration applied")
    
    # Start monitoring
    if hasattr(agent, 'monitoring_manager'):
        agent.monitoring_manager.start_monitoring()
        print("📊 Monitoring started")
    
    # Load plugins
    if hasattr(agent, 'plugin_manager'):
        agent.plugin_manager.load_all_plugins()
        plugins = agent.plugin_manager.list_plugins()
        print(f"🔌 Loaded {len(plugins)} plugins")
    
    # Get comprehensive status
    status = agent.get_status()
    print(f"\n📊 Agent Status:")
    print(f"  • Tasks Running: {status.get('tasks_running', 0)}")
    print(f"  • Total Earnings: {status.get('total_earnings', 0):.4f} ETH")
    print(f"  • AI Models: {status.get('ai_models_loaded', 0)}")
    print(f"  • Blockchain Balance: {status.get('blockchain_balance', 0):.4f}")
    
    print("\n🚀 Starting advanced agent...")
    
    try:
        agent.start()
    except KeyboardInterrupt:
        print("\n🛑 Shutting down advanced agent...")
        agent.stop()


def multi_agent_example():
    """Multi-agent deployment example"""
    print("🌐 Enhanced Ultimate Agent - Multi-Agent Example")
    print("=" * 60)
    
    agents = []
    
    # Create AI-specialized agent
    ai_agent = create_agent(dashboard_port=8081)
    ai_agent.config_manager.set('AI_TRAINING', 'enabled', 'true')
    ai_agent.config_manager.set('AI_TRAINING', 'max_concurrent_training', '5')
    ai_agent.config_manager.set('BLOCKCHAIN', 'enabled', 'false')
    agents.append(('AI Agent', ai_agent))
    
    # Create blockchain-specialized agent
    blockchain_agent = create_agent(dashboard_port=8082)
    blockchain_agent.config_manager.set('AI_TRAINING', 'enabled', 'false')
    blockchain_agent.config_manager.set('BLOCKCHAIN', 'enabled', 'true')
    blockchain_agent.config_manager.set('BLOCKCHAIN', 'smart_contracts_enabled', 'true')
    agents.append(('Blockchain Agent', blockchain_agent))
    
    # Create monitoring agent
    monitor_agent = create_agent(dashboard_port=8083)
    monitor_agent.config_manager.set('MONITORING', 'metrics_enabled', 'true')
    monitor_agent.config_manager.set('AI_TRAINING', 'enabled', 'false')
    monitor_agent.config_manager.set('BLOCKCHAIN', 'enabled', 'false')
    agents.append(('Monitor Agent', monitor_agent))
    
    print(f"🎯 Created {len(agents)} specialized agents")
    
    for name, agent in agents:
        print(f"  • {name}: {agent.agent_id} (port {agent.dashboard_port})")
    
    print("\n🚀 Starting all agents...")
    
    # Start all agents in separate threads
    import threading
    
    threads = []
    for name, agent in agents:
        thread = threading.Thread(
            target=agent.start,
            name=f"{name}Thread",
            daemon=True
        )
        thread.start()
        threads.append(thread)
        print(f"  ✅ {name} started")
    
    print(f"\n🌐 Dashboards available at:")
    for name, agent in agents:
        print(f"  • {name}: http://localhost:{agent.dashboard_port}")
    
    try:
        # Keep main thread alive
        while True:
            time.sleep(1)
    except KeyboardInterrupt:
        print("\n🛑 Shutting down all agents...")
        for name, agent in agents:
            agent.stop()
            print(f"  ✅ {name} stopped")


def plugin_development_example():
    """Plugin development and usage example"""
    print("🔌 Enhanced Ultimate Agent - Plugin Development Example")
    print("=" * 60)
    
    agent = create_agent()
    
    if not hasattr(agent, 'plugin_manager'):
        print("❌ Plugin manager not available")
        return
    
    plugin_manager = agent.plugin_manager
    
    # Create a custom plugin
    plugin_code = '''
class CustomAnalyticsPlugin:
    def __init__(self):
        self.name = "Custom Analytics"
        self.version = "1.0.0"
        self.task_analytics = {}
    
    def get_metadata(self):
        return {
            'name': self.name,
            'version': self.version,
            'hooks': ['on_task_start', 'on_task_complete'],
            'description': 'Provides custom task analytics'
        }
    
    def on_task_start(self, task_data):
        task_id = task_data.get('task_id')
        self.task_analytics[task_id] = {
            'start_time': time.time(),
            'task_type': task_data.get('task_type', 'unknown')
        }
        print(f"🔌 Analytics: Tracking task {task_id}")
        return {'tracked': True}
    
    def on_task_complete(self, task_data):
        task_id = task_data.get('task_id')
        if task_id in self.task_analytics:
            analytics = self.task_analytics[task_id]
            duration = time.time() - analytics['start_time']
            success = task_data.get('success', False)
            
            print(f"🔌 Analytics: Task {task_id} completed in {duration:.1f}s ({'✅' if success else '❌'})")
            
            # Store analytics
            analytics.update({
                'duration': duration,
                'success': success,
                'end_time': time.time()
            })
        
        return {'analyzed': True}
    
    def get_stats(self):
        completed_tasks = [a for a in self.task_analytics.values() if 'duration' in a]
        avg_duration = sum(a['duration'] for a in completed_tasks) / len(completed_tasks) if completed_tasks else 0
        success_rate = sum(1 for a in completed_tasks if a['success']) / len(completed_tasks) if completed_tasks else 0
        
        return {
            'total_tasks': len(self.task_analytics),
            'completed_tasks': len(completed_tasks),
            'average_duration': avg_duration,
            'success_rate': success_rate
        }

def create_plugin():
    import time
    return CustomAnalyticsPlugin()
'''
    
    # Save plugin to file
    import os
    plugin_dir = plugin_manager.plugin_directory
    plugin_file = plugin_dir / "custom_analytics.py"
    
    with open(plugin_file, 'w') as f:
        f.write(plugin_code)
    
    print(f"📝 Created custom plugin: {plugin_file}")
    
    # Load the plugin
    success = plugin_manager.load_plugin(plugin_file)
    if success:
        print("✅ Plugin loaded successfully")
        
        # List all plugins
        plugins = plugin_manager.list_plugins()
        print(f"🔌 Available plugins: {list(plugins.keys())}")
        
        # Start some tasks to trigger plugin hooks
        print("\n🎮 Starting tasks to demonstrate plugin hooks...")
        
        task_ids = []
        for i in range(3):
            task_id = agent.start_task('data_processing')
            task_ids.append(task_id)
            print(f"  ✅ Started task {task_id}")
            time.sleep(1)  # Small delay
        
        # Wait a bit for tasks to complete
        print("\n⏳ Waiting for tasks to complete...")
        time.sleep(10)
        
        # Get plugin stats
        if 'custom_analytics' in plugin_manager.loaded_plugins:
            plugin_instance = plugin_manager.loaded_plugins['custom_analytics']
            stats = plugin_instance.get_stats()
            print(f"\n📊 Plugin Analytics:")
            print(f"  • Total Tasks: {stats['total_tasks']}")
            print(f"  • Completed: {stats['compl<|MERGE_RESOLUTION|>--- conflicted
+++ resolved
@@ -29,13 +29,10 @@
     
     # Create agent with custom configuration
     agent = create_agent(
-<<<<<<< HEAD
+
         node_url="https://srvnodes.peoplesainetwork.com:443",
         dashboard_port=8080,
-=======
-        node_url="https://srvnodes.peoplesainetwork.com",
-        dashboard_port=8080
->>>>>>> d5fa703d
+
     )
     
     print(f"\n🎯 Agent created: {agent.agent_id}")
