--- conflicted
+++ resolved
@@ -428,9 +428,8 @@
         self.max_concurrent_requests = 3
         self.auto_model_management = True
         self.preload_models = True
-<<<<<<< HEAD
         self.download_timeout = DEFAULT_MODEL_DOWNLOAD_TIMEOUT
-=======
+
 
         if self.config:
             self.auto_model_management = self.config.getboolean(
@@ -442,7 +441,7 @@
             self.max_concurrent_requests = self.config.getint(
                 'LOCAL_AI', 'max_concurrent_requests', fallback=3
             )
->>>>>>> 29624643
+
 
         self._initialize()
     
@@ -525,7 +524,7 @@
                         logging.error(f"Failed to download {name}: {e}")
                         return False
 
-<<<<<<< HEAD
+
                 loop = asyncio.get_event_loop()
                 with ThreadPoolExecutor() as executor:
                     future = loop.run_in_executor(executor, download_model)
@@ -538,12 +537,12 @@
                             f"Download timed out for {name} after {self.download_timeout}s"
                         )
                         return False
-=======
+
                 with ThreadPoolExecutor() as executor:
                     return await asyncio.get_event_loop().run_in_executor(
                         executor, download_model
                     )
->>>>>>> 29624643
+
 
             for name in [model.full_name, *model.aliases]:
                 success = await try_pull(name)
