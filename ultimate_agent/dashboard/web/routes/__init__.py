#!/usr/bin/env python3
"""
ultimate_agent/dashboard/web/routes/__init__.py
Web dashboard and API routes
"""

# from .local_ai_routes import add_local_ai_routes
import threading
import secrets
import time
import os
try:
    from flask import Flask, jsonify, request, send_from_directory
    from flask_cors import CORS
    from flask_socketio import SocketIO, emit
except Exception:  # pragma: no cover - optional dependency
    Flask = None
    CORS = lambda *a, **k: None
    SocketIO = emit = None
from typing import Dict, Any


class DashboardServer:  # Changed from DashboardManager to DashboardServer
    """Manages web dashboard and API routes"""

    def __init__(self, agent):
        if Flask is None:
            raise ImportError(
                "The 'flask' package is required for the dashboard. "
                "Please install dependencies with `pip install -r "
                "ultimate_agent/requirements.txt`."
            )

        self.agent = agent
        self.app = Flask(__name__)
        self.app.secret_key = secrets.token_hex(16)
        CORS(self.app)
        
        add_local_ai_routes(self.app, self.agent)

        
        # WebSocket setup
        self.socketio = SocketIO(self.app, cors_allowed_origins="*", async_mode='threading')
        
        # Dashboard state
        self.running = False
        self.server_thread = None
        self.dashboard_port = 8080  # Fixed port to 8080
        
        # Setup routes and WebSocket events
        self._setup_api_routes()
        self._setup_websocket_events()
        
        print("🌐 Dashboard manager initialized")
    
    def _setup_api_routes(self):
        """Setup API routes"""
        

        @self.app.route('/favicon.ico')
        def favicon():
            return send_from_directory(
                os.path.join(os.path.dirname(__file__), 'static'),
                'favicon.ico',
                mimetype='image/vnd.microsoft.icon'
            )


        @self.app.route('/')
        def dashboard():
            """Main dashboard page"""
            return self._get_dashboard_html()

        @self.app.route('/control-room')
        def control_room():
            """Sleek control room GUI"""
            return self._get_control_room_html()
        
        @self.app.route('/api/stats')
        def get_stats():
            """Get agent statistics"""
            return jsonify(self.agent.get_status())
        
        @self.app.route('/api/v3/stats')
        def get_v3_stats():
            """Get v3 compatible statistics"""
            return jsonify(self.agent.get_status())
        
        @self.app.route('/api/v3/stats/enhanced')
        def get_enhanced_stats():
            """Get enhanced statistics with additional info"""
            enhanced_stats = self.agent.get_status()
            blockchain_mgr = getattr(self.agent, 'blockchain_manager', None)
            enhanced_stats.update({
                'ai_training_enabled': hasattr(self.agent.ai_manager, 'training_engine'),
                'task_control_enabled': hasattr(self.agent, 'task_control_client'),
                'blockchain_enhanced': hasattr(blockchain_mgr, 'smart_contract_manager'),
                'advanced_features': True,
                'modular_architecture': True
            })
            return jsonify(enhanced_stats)
        
        @self.app.route('/api/system')
        def get_system():
            """Get system information"""
            import psutil
            import platform
            
            cpu_percent = psutil.cpu_percent()
            memory = psutil.virtual_memory()
            
            return jsonify({
                "cpu_percent": cpu_percent,
                "memory_percent": memory.percent,
                "memory_mb": memory.used / (1024 * 1024),
                "status": "online",
                "platform": platform.system(),
                "python_version": platform.python_version(),
                "architecture": platform.machine()
            })
        
        @self.app.route('/api/activity')
        def get_activity():
            """Get current activity"""
            current_tasks = len(self.agent.current_tasks) if hasattr(self.agent, 'current_tasks') else 0
            
            return jsonify({
                "tasks_running": current_tasks,
                "tasks_completed": self.agent.stats.get("tasks_completed", 0),
                "tasks_failed": self.agent.stats.get("tasks_failed", 0),
                "activity_level": "high" if current_tasks > 2 else "normal",
                "uptime_hours": (time.time() - self.agent.stats.get("start_time", time.time())) / 3600
            })
        
        @self.app.route('/api/training')
        def get_training():
            """Get AI training information"""
            ai_status = self.agent.ai_manager.get_status()
            
            return jsonify({
                "models_training": ai_status.get('active_training_sessions', 0),
                "total_models": ai_status.get('models_loaded', 0),
                "training_active": ai_status.get('active_training_sessions', 0) > 0,
                "gpu_available": ai_status.get('gpu_available', False),
                "training_capabilities": ai_status.get('training_capabilities', []),
                "advanced_training_enabled": ai_status.get('training_engine_active', False)
            })
        
        @self.app.route('/api/network')
        def get_network():
            """Get network status"""
            return jsonify({
                "node_url": self.agent.node_url,
                "registered": self.agent.registered,
                "network_status": "connected" if self.agent.registered else "disconnected",
                "agent_id": self.agent.agent_id,
                "connection_quality": "good" if self.agent.registered else "poor"
            })
        
        @self.app.route('/api/tasks')
        def get_tasks():
            """Get current tasks"""
            scheduler_status = {}
            if hasattr(self.agent, 'task_scheduler'):
                scheduler_status = self.agent.task_scheduler.get_scheduler_status()
            
            return jsonify({
                'current_tasks': getattr(self.agent, 'current_tasks', {}),
                'completed_tasks': len(getattr(self.agent, 'completed_tasks', [])),
                'scheduler_status': scheduler_status
            })
        
        @self.app.route('/api/start_task', methods=['POST'])
        def start_task():
            """Start a new task"""
            try:
                data = request.get_json()
                task_type = data.get('type', 'data_processing')
                task_config = data.get('config', {})
                
                if hasattr(self.agent, 'task_scheduler'):
                    task_id = self.agent.task_scheduler.start_task(task_type, task_config)
                    return jsonify({'success': True, 'task_id': task_id})
                else:
                    # Fallback to agent method
                    task_id = self.agent.start_task(task_type, task_config)
                    return jsonify({'success': True, 'task_id': task_id})
                    
            except Exception as e:
                return jsonify({'success': False, 'error': str(e)})
        
        @self.app.route('/api/cancel_task/<task_id>', methods=['POST'])
        def cancel_task(task_id):
            """Cancel a running task"""
            try:
                if hasattr(self.agent, 'task_scheduler'):
                    success = self.agent.task_scheduler.cancel_task(task_id)
                    return jsonify({'success': success})
                else:
                    return jsonify({'success': False, 'error': 'Task scheduler not available'})
            except Exception as e:
                return jsonify({'success': False, 'error': str(e)})

        @self.app.route('/api/v4/remote/command', methods=['POST'])
        def remote_command():
            """Execute a remote management command"""
            try:
                data = request.get_json() or {}
                result = self.agent.execute_remote_command(data)
                return jsonify(result)
            except Exception as e:
                return jsonify({'success': False, 'error': str(e)})

        @self.app.route('/api/v4/remote/capabilities')
        def remote_capabilities():
            """List available remote management commands"""
            return jsonify({'commands': list(self.agent.remote_command_handler.command_handlers.keys())})
        
        # Enhanced API endpoints
        @self.app.route('/api/v3/blockchain/enhanced')
        def get_blockchain_enhanced():
            """Get enhanced blockchain information"""
            try:
                blockchain_mgr = getattr(self.agent, 'blockchain_manager', None)
                if blockchain_mgr:
                    blockchain_status = blockchain_mgr.get_status()
                    return jsonify(blockchain_status)
                else:
                    return jsonify({'error': 'Blockchain manager not available'})
            except Exception as e:
                return jsonify({'error': f'Blockchain error: {str(e)}'})
        
        @self.app.route('/api/v3/ai/capabilities')
        def get_ai_capabilities():
            """Get AI capabilities"""
            try:
                ai_status = self.agent.ai_manager.get_status()
                model_stats = self.agent.ai_manager.get_model_stats()
                
                capabilities = {
                    **ai_status,
                    **model_stats
                }
                
                return jsonify(capabilities)
            except Exception as e:
                return jsonify({'error': f'AI capabilities error: {str(e)}'})
        
        @self.app.route('/api/v4/task-control/status')
        def get_task_control_status():
            """Get task control status"""
            try:
                if hasattr(self.agent, 'task_control_client'):
                    return jsonify(self.agent.task_control_client.get_status())
                else:
                    return jsonify({'enabled': False, 'error': 'Task control not available'})
            except Exception as e:
                return jsonify({'error': f'Task control error: {str(e)}'})
        
        @self.app.route('/api/capabilities')
        def get_capabilities():
            """Get detailed agent capabilities"""
            try:
                capabilities = self.agent.get_capabilities()
                
                # Add dashboard-specific capabilities
                capabilities.update({
                    'dashboard_enabled': True,
                    'websocket_enabled': True,
                    'api_version': 'v4',
                    'modular_architecture': True,
                    'real_time_monitoring': True
                })
                
                return jsonify(capabilities)
            except Exception as e:
                return jsonify({'error': f'Capabilities error: {str(e)}'})
        
        @self.app.route('/api/database/stats')
        def get_database_stats():
            """Get database statistics"""
            try:
                if hasattr(self.agent, 'database_manager'):
                    return jsonify(self.agent.database_manager.get_database_stats())
                else:
                    return jsonify({'error': 'Database manager not available'})
            except Exception as e:
                return jsonify({'error': f'Database error: {str(e)}'})
        
        @self.app.route('/api/performance/metrics')
        def get_performance_metrics():
            """Get performance metrics"""
            try:
                if hasattr(self.agent, 'monitoring_manager'):
                    return jsonify(self.agent.monitoring_manager.get_current_metrics())
                else:
                    return jsonify({'error': 'Monitoring manager not available'})
            except Exception as e:
                return jsonify({'error': f'Monitoring error: {str(e)}'})
    
    def _setup_websocket_events(self):
        """Setup WebSocket event handlers"""
        
        @self.socketio.on('connect')
        def handle_connect(auth=None): 
            """Handle client connection"""
            emit('connected', {
                'agent_id': self.agent.agent_id,
                'version': getattr(self.agent, 'VERSION', '3.0.0-modular'),
                'status': 'online',
                'enhanced_features': True,
                'modular_architecture': True,
                'timestamp': time.time()
            })
        
        @self.socketio.on('disconnect')
        def handle_disconnect():
            """Handle client disconnection"""
            print("📱 Dashboard client disconnected")
        
        @self.socketio.on('request_stats')
        def handle_stats_request():
            """Handle stats request"""
            emit('stats_update', self.agent.get_status())
        
        @self.socketio.on('request_enhanced_stats')
        def handle_enhanced_stats_request():
            """Handle enhanced stats request"""
            enhanced_stats = self.agent.get_status()
            enhanced_stats.update({
                'modular_architecture': True,
                'dashboard_connected': True,
                'real_time_updates': True
            })
            emit('enhanced_stats_update', enhanced_stats)
        
        @self.socketio.on('task_assignment')
        def handle_task_assignment(data):
            """Handle centralized task assignment"""
            try:
                if hasattr(self.agent, 'task_control_client'):
                    success = self.agent.task_control_client.handle_task_assignment(data)
                    emit('task_assignment_response', {
                        'success': success, 
                        'task_id': data.get('task_id')
                    })
                else:
                    emit('task_assignment_response', {
                        'success': False, 
                        'error': 'Task control not available'
                    })
            except Exception as e:
                emit('task_assignment_response', {
                    'success': False, 
                    'error': str(e)
                })
        
        @self.socketio.on('request_real_time_data')
        def handle_real_time_data_request():
            """Handle real-time data request"""
            import psutil
            
            real_time_data = {
                'cpu_percent': psutil.cpu_percent(),
                'memory_percent': psutil.virtual_memory().percent,
                'tasks_running': len(getattr(self.agent, 'current_tasks', {})),
                'timestamp': time.time()
            }
            
            if hasattr(self.agent, 'task_scheduler'):
                scheduler_status = self.agent.task_scheduler.get_scheduler_status()
                real_time_data['scheduler'] = scheduler_status
            
            emit('real_time_data', real_time_data)

        @self.socketio.on('remote_command')
        def handle_remote_command(data):
            """Handle remote command execution"""
            try:
                result = self.agent.execute_remote_command(data)
                emit('remote_command_response', result)
            except Exception as e:
                emit('remote_command_response', {'success': False, 'error': str(e)})
    
    def broadcast_task_progress(self, task_id: str, progress: float, details: Dict = None):
        """Broadcast task progress to connected clients"""
        self.socketio.emit('task_progress', {
            'task_id': task_id,
            'progress': progress,
            'details': details,
            'timestamp': time.time()
        })
    
    def broadcast_task_completion(self, task_id: str, completion_data: Dict):
        """Broadcast task completion to connected clients"""
        self.socketio.emit('task_completed', {
            'task_id': task_id,
            **completion_data,
            'timestamp': time.time()
        })
    
    def broadcast_system_alert(self, alert_type: str, message: str, severity: str = 'info'):
        """Broadcast system alert to connected clients"""
        self.socketio.emit('system_alert', {
            'type': alert_type,
            'message': message,
            'severity': severity,
            'timestamp': time.time()
        })
    
    def _get_dashboard_html(self):
        """Generate dashboard HTML"""
        agent_id = getattr(self.agent, 'agent_id', 'unknown')
        node_url = getattr(self.agent, 'node_url', 'unknown')
        version = getattr(self.agent, 'VERSION', '3.0.0-modular')
        
    def add_local_ai_routes(app, agent):
        """Add Local AI API routes to the dashboard"""
    
        from flask import request, jsonify, Response
        import json
        import asyncio
    
        @app.route('/api/v4/local-ai/status')
        def local_ai_status():
            """Get local AI system status"""
        try:
            if hasattr(agent, 'local_ai_manager'):
                status = agent.local_ai_manager.get_status()
                hardware_info = agent.local_ai_manager.get_hardware_info()
                stats = agent.local_ai_manager.get_stats()
                
                return jsonify({
                    'success': True,
                    'status': status,
                    'hardware': hardware_info,
                    'performance': stats,
                    'api_version': '4.1'
                })
            else:
                return jsonify({
                    'success': False,
                    'error': 'Local AI not initialized',
                    'available': False
                })
        except Exception as e:
            return jsonify({'success': False, 'error': str(e)})
    
        @app.route('/api/v4/local-ai/models')
        def list_local_models():
            """List available local AI models"""
        try:
            if hasattr(agent, 'local_ai_manager'):
                models = agent.local_ai_manager.list_available_models()
                return jsonify({
                    'success': True,
                    'models': models
                })
            else:
                return jsonify({
                    'success': False,
                    'error': 'Local AI not available'
                })
        except Exception as e:
            return jsonify({'success': False, 'error': str(e)})
    
        @app.route('/api/v4/local-ai/models/download', methods=['POST'])
        def download_local_model():
            """Download a local AI model"""
        try:
            data = request.get_json() or {}
            model_name = data.get('model_name')
            
            if not model_name:
                return jsonify({
                    'success': False,
                    'error': 'model_name is required'
                })
            
            if not hasattr(agent, 'local_ai_manager'):
                return jsonify({
                    'success': False,
                    'error': 'Local AI not available'
                })
            
            # Start download asynchronously
            loop = asyncio.new_event_loop()
            asyncio.set_event_loop(loop)
            
            result = loop.run_until_complete(
                agent.local_ai_manager.download_model(model_name)
            )
            
            return jsonify(result)
            
        except Exception as e:
            return jsonify({'success': False, 'error': str(e)})
    
        @app.route('/api/v4/local-ai/inference', methods=['POST'])
        def local_ai_inference():
            """Run inference using local AI"""
        try:
            data = request.get_json() or {}
            prompt = data.get('prompt', data.get('input', ''))
            
            if not prompt:
                return jsonify({
                    'success': False,
                    'error': 'prompt or input is required'
                })
            
            if not hasattr(agent, 'local_ai_manager'):
                return jsonify({
                    'success': False,
                    'error': 'Local AI not available'
                })
            
            # Extract options
            options = {
                'task_type': data.get('task_type', 'general'),
                'temperature': data.get('temperature', 0.7),
                'max_tokens': data.get('max_tokens', 1000),
                'top_p': data.get('top_p', 0.9)
            }
            
            # Run inference
            loop = asyncio.new_event_loop()
            asyncio.set_event_loop(loop)
            
            result = loop.run_until_complete(
                agent.local_ai_manager.generate_response(prompt, **options)
            )
            
            return jsonify(result)
            
        except Exception as e:
            return jsonify({'success': False, 'error': str(e)})
    
        @app.route('/api/v4/local-ai/inference/stream', methods=['POST'])
        def local_ai_inference_stream():
            """Stream inference using local AI"""
        try:
            data = request.get_json() or {}
            prompt = data.get('prompt', data.get('input', ''))
            
            if not prompt:
                return jsonify({
                    'success': False,
                    'error': 'prompt or input is required'
                })
            
            if not hasattr(agent, 'local_ai_manager'):
                return jsonify({
                    'success': False,
                    'error': 'Local AI not available'
                })
            
            # Extract options
            options = {
                'task_type': data.get('task_type', 'general'),
                'temperature': data.get('temperature', 0.7),
                'max_tokens': data.get('max_tokens', 1000)
            }
            
            async def generate():
                try:
                    async for chunk in agent.local_ai_manager.generate_stream(prompt, **options):
                        yield f"data: {json.dumps(chunk)}\n\n"
                        if chunk.get('done'):
                            break
                except Exception as e:
                    yield f"data: {json.dumps({'error': str(e), 'done': True})}\n\n"
            
            # Run generator
            loop = asyncio.new_event_loop()
            asyncio.set_event_loop(loop)
            
            def run_async_generator():
                async def async_gen():
                    async for item in generate():
                        yield item
                
                gen = async_gen()
                try:
                    while True:
                        yield loop.run_until_complete(gen.__anext__())
                except StopAsyncIteration:
                    pass
            
            return Response(
                run_async_generator(),
                mimetype='text/event-stream',
                headers={
                    'Cache-Control': 'no-cache',
                    'Connection': 'keep-alive',
                    'Access-Control-Allow-Origin': '*'
                }
            )
            
        except Exception as e:
            return jsonify({'success': False, 'error': str(e)})
        
    
    
        @app.route('/api/v4/local-ai/chat', methods=['POST'])
        def local_ai_chat():
            """Enhanced chat endpoint using local AI"""
        try:
            data = request.get_json() or {}
            message = data.get('input', data.get('message', ''))
            conversation_id = data.get('conversation_id')
            
            if not message:
                return jsonify({
                    'success': False,
                    'error': 'message is required'
                })
            
            if not hasattr(agent, 'local_ai_conversation_manager'):
                return jsonify({
                    'success': False,
                    'error': 'Local AI chat not available'
                })
            
            # Generate conversation ID if needed
            if not conversation_id:
                import uuid
                conversation_id = f"local_conv_{uuid.uuid4().hex[:12]}"
            
            # Process message
            loop = asyncio.new_event_loop()
            asyncio.set_event_loop(loop)
            
            result = loop.run_until_complete(
                agent.local_ai_conversation_manager.process_message(
                    conversation_id=conversation_id,
                    message=message,
                    context_aware=data.get('context_aware', True),
                    temperature=data.get('temperature', 0.7),
                    max_tokens=data.get('max_tokens', 1000)
                )
            )
            
            return jsonify(result)
            
        except Exception as e:
            return jsonify({'success': False, 'error': str(e)})
    
        @app.route('/api/v4/local-ai/hardware')
        def local_ai_hardware():
            """Get detailed hardware information"""
        try:
            if hasattr(agent, 'local_ai_manager'):
                hardware_info = agent.local_ai_manager.get_hardware_info()
                return jsonify({
                    'success': True,
                    'hardware': hardware_info
                })
            else:
                return jsonify({
                    'success': False,
                    'error': 'Local AI not available'
                })
        except Exception as e:
            return jsonify({'success': False, 'error': str(e)})
        
    class EnhancedAIModelManager:
        """Enhanced AI Model Manager with Local AI integration"""
    
    def __init__(self, config, local_ai_manager=None):
        # Initialize existing AI manager
<<<<<<< HEAD
        from ....ai.models.ai_models import AIModelManager
=======

        from ultimate_agent.ai.models import AIModelManager

>>>>>>> f096ba74
        self.base_ai_manager = AIModelManager(config)
        
        # Add local AI capabilities
        self.local_ai_manager = local_ai_manager
        self.local_ai_enabled = local_ai_manager is not None
        
        # Combine model lists
        self._update_combined_models()
    
    def _update_combined_models(self):
        """Update combined model list with local AI models"""
        if self.local_ai_enabled:
            # Add local AI models to the model registry
            local_models = self.local_ai_manager.list_available_models()
            
            for model_info in local_models.get('recommended_models', []):
                model_name = f"local_{model_info['name'].lower().replace(' ', '_')}"
                self.base_ai_manager.models[model_name] = {
                    'type': 'local_llm',
                    'status': 'available' if model_info['available'] else 'needs_download',
                    'size': 'variable',
                    'accuracy': 0.90,
                    'local_ai': True,
                    'display_name': model_info['name'],
                    'full_name': model_info['full_name'],
                    'memory_gb': model_info['memory_gb'],
                    'tags': model_info['tags']
                }
    
    async def run_inference(self, model_name: str, input_data: Any, **kwargs) -> Dict[str, Any]:
        """Enhanced inference with local AI support"""
        try:
            # Check if it's a local AI model
            if model_name.startswith('local_') and self.local_ai_enabled:
                # Use local AI for inference
                task_type = kwargs.get('task_type', 'general')
                result = await self.local_ai_manager.generate_response(
                    str(input_data),
                    task_type=task_type,
                    **kwargs
                )
                
                if result['success']:
                    return {
                        'success': True,
                        'prediction': result['response'],
                        'confidence': 0.90,  # Local AI confidence
                        'model_used': result['model_used'],
                        'processing_time': result['processing_time'],
                        'tokens_per_second': result.get('tokens_per_second', 0),
                        'inference_type': 'local_ai',
                        'hardware_type': result.get('hardware_type'),
                        'local_ai': True
                    }
                else:
                    # Fallback to base AI manager
                    return self.base_ai_manager.run_inference(model_name, input_data)
            
            # Use base AI manager for traditional models
            return self.base_ai_manager.run_inference(model_name, input_data)
            
        except Exception as e:
            return {
                'success': False,
                'error': str(e),
                'model_attempted': model_name
            }
    
    def list_models(self) -> list[str]:
        """List all available models including local AI"""
        models = self.base_ai_manager.list_models()
        
        if self.local_ai_enabled:
            local_models = self.local_ai_manager.list_available_models()
            for model_info in local_models.get('recommended_models', []):
                model_name = f"local_{model_info['name'].lower().replace(' ', '_')}"
                if model_name not in models:
                    models.append(model_name)
        
        return models
    
    def get_model_info(self, model_name: str) -> Dict[str, Any]:
        """Get detailed model information"""
        if model_name.startswith('local_') and self.local_ai_enabled:
            # Get local AI model info
            local_models = self.local_ai_manager.list_available_models()
            for model_info in local_models.get('recommended_models', []):
                if f"local_{model_info['name'].lower().replace(' ', '_')}" == model_name:
                    return {
                        'name': model_info['name'],
                        'type': 'local_llm',
                        'memory_gb': model_info['memory_gb'],
                        'tags': model_info['tags'],
                        'description': model_info['description'],
                        'available': model_info['available'],
                        'hardware_compatible': True,
                        'local_ai': True
                    }
        
        return self.base_ai_manager.get_model(model_name)
    
    def get_status(self) -> Dict[str, Any]:
        """Enhanced status with local AI information"""
        base_status = self.base_ai_manager.get_status()
        
        if self.local_ai_enabled:
            local_status = self.local_ai_manager.get_status()
            local_stats = self.local_ai_manager.get_stats()
            
            base_status.update({
                'local_ai_enabled': True,
                'local_ai_status': local_status,
                'local_ai_performance': local_stats['inference_stats'],
                'hardware_type': local_stats['hardware_info']['type'],
                'local_models_available': local_status.get('models_loaded', 0)
            })
        else:
            base_status['local_ai_enabled'] = False
        
        return base_status


# ============================================================================
# 3. Enhanced Conversation Manager Integration
# ============================================================================

class EnhancedConversationManager:
    """Enhanced conversation manager with local AI support"""
    
    def __init__(self, ai_manager, config_manager, local_ai_conversation_manager=None):
        # Initialize base conversation manager
        from ..chat.conversation_manager import ConversationManager
        self.base_conversation_manager = ConversationManager(ai_manager, config_manager)
        
        # Add local AI conversation support
        self.local_ai_conversation_manager = local_ai_conversation_manager
        self.local_ai_enabled = local_ai_conversation_manager is not None
        
        # Configuration
        self.prefer_local_ai = True  # Prefer local AI when available
        self.fallback_enabled = True  # Fallback to base AI if local fails
    
    async def process_message(self, conversation_id: str, user_message: str,
                            context_aware: bool = True, use_local_ai: bool = None) -> Dict[str, Any]:
        """Process message with local AI preference"""
        
        # Determine whether to use local AI
        should_use_local = (
            use_local_ai if use_local_ai is not None 
            else (self.prefer_local_ai and self.local_ai_enabled)
        )
        
        if should_use_local and self.local_ai_enabled:
            try:
                # Try local AI first
                result = await self.local_ai_conversation_manager.process_message(
                    conversation_id=conversation_id,
                    message=user_message,
                    context_aware=context_aware
                )
                
                if result['success']:
                    result['ai_type'] = 'local'
                    return result
                
                # Log local AI failure
                print(f"⚠️ Local AI failed: {result.get('error')}")
                
            except Exception as e:
                print(f"⚠️ Local AI error: {e}")
        
        # Fallback to base conversation manager
        if self.fallback_enabled:
            try:
                result = await self.base_conversation_manager.process_message(
                    conversation_id, user_message, context_aware
                )
                result['ai_type'] = 'cloud'
                result['local_ai_attempted'] = should_use_local
                return result
                
            except Exception as e:
                return {
                    'success': False,
                    'error': str(e),
                    'conversation_id': conversation_id,
                    'local_ai_attempted': should_use_local
                }
        else:
            return {
                'success': False,
                'error': 'Local AI failed and fallback disabled',
                'conversation_id': conversation_id
            }
    
    def get_conversation_stats(self) -> Dict[str, Any]:
        """Get enhanced conversation statistics"""
        base_stats = self.base_conversation_manager.get_chat_statistics()
        
        enhanced_stats = {
            **base_stats,
            'local_ai_enabled': self.local_ai_enabled,
            'prefer_local_ai': self.prefer_local_ai,
            'fallback_enabled': self.fallback_enabled
        }
        
        if self.local_ai_enabled:
            # Add local AI specific stats
            local_stats = self.local_ai_conversation_manager.local_ai.get_stats()
            enhanced_stats.update({
                'local_ai_performance': local_stats['inference_stats'],
                'local_ai_hardware': local_stats['hardware_info'],
                'local_ai_model': local_stats['current_model']
            })
        
        return enhanced_stats


        
        return f"""
        <!DOCTYPE html>
        <html>
        <head>
            <title>Enhanced Ultimate Agent v{version} - Modular</title>
            <script src="https://cdnjs.cloudflare.com/ajax/libs/socket.io/4.0.1/socket.io.js"></script>
            <style>
                body {{ font-family: Arial, sans-serif; margin: 40px; background: #f0f0f0; }}
                .container {{ max-width: 1400px; margin: 0 auto; }}
                .header {{ background: linear-gradient(135deg, #667eea 0%, #764ba2 100%); 
                          color: white; padding: 30px; border-radius: 10px; text-align: center; }}
                .modular-badge {{ background: rgba(255, 255, 255, 0.2); padding: 8px 16px; 
                                 border-radius: 20px; margin: 5px; display: inline-block; font-size: 0.9em; }}
                .stats {{ display: grid; grid-template-columns: repeat(auto-fit, minmax(200px, 1fr)); 
                         gap: 20px; margin: 20px 0; }}
                .stat-card {{ background: white; padding: 20px; border-radius: 8px; box-shadow: 0 2px 4px rgba(0,0,0,0.1); }}
                .stat-value {{ font-size: 2em; font-weight: bold; color: #667eea; }}
                .enhanced-section {{ background: white; padding: 20px; border-radius: 8px; margin: 20px 0; }}
                .task-grid {{ display: grid; grid-template-columns: repeat(auto-fit, minmax(300px, 1fr)); gap: 15px; }}
                .task-item {{ border: 1px solid #ddd; padding: 15px; border-radius: 8px; }}
                .task-progress {{ background: #eee; height: 12px; border-radius: 6px; margin: 8px 0; }}
                .task-progress-bar {{ background: linear-gradient(90deg, #667eea, #764ba2); height: 100%; border-radius: 6px; transition: width 0.3s; }}
                .controls {{ text-align: center; margin: 20px 0; }}
                .control-group {{ margin: 10px 0; }}
                button {{ background: #667eea; color: white; border: none; padding: 12px 24px; 
                         border-radius: 6px; cursor: pointer; margin: 5px; font-size: 14px; }}
                button:hover {{ background: #5a67d8; }}
                .modular-btn {{ background: linear-gradient(135deg, #ff6b6b, #4ecdc4); }}
                .modular-btn:hover {{ background: linear-gradient(135deg, #ff5252, #26a69a); }}
                .feature-list {{ display: grid; grid-template-columns: repeat(auto-fit, minmax(250px, 1fr)); gap: 15px; }}
                .feature-card {{ background: #f8f9fa; padding: 15px; border-radius: 8px; border-left: 4px solid #667eea; }}
                .status-indicator {{ display: inline-block; width: 12px; height: 12px; border-radius: 50%; margin-right: 8px; }}
                .status-online {{ background: #28a745; }}
                .status-offline {{ background: #dc3545; }}
                .real-time-data {{ background: #e3f2fd; padding: 15px; border-radius: 8px; margin: 10px 0; }}
                .port-display {{ background: rgba(255, 255, 255, 0.3); padding: 5px 10px; border-radius: 15px; font-size: 0.9em; }}
            </style>
        </head>
        <body>
            <div class="container">
                <div class="header">
                    <h1>🚀 Enhanced Ultimate Agent v{version} - Modular Architecture</h1>
                    <div class="modular-badge">🏗️ Modular Design</div>
                    <div class="modular-badge">🧠 Advanced AI</div>
                    <div class="modular-badge">💰 Smart Contracts</div>
                    <div class="modular-badge">🎯 Task Control</div>
                    <div class="modular-badge">📊 Real-time Monitoring</div>
                    <div class="port-display">🌐 Port: 8080</div>
                    <p>Agent ID: {agent_id}</p>
                    <p>Connected to: {node_url}</p>
                </div>
                
                <div class="real-time-data" id="realTimeData">
                    <h3>📊 Real-time System Status</h3>
                    <div id="systemStatus">Loading...</div>
                </div>
                
                <div class="stats" id="stats">
                    <!-- Stats will be populated by JavaScript -->
                </div>
                
                <div class="enhanced-section">
                    <h2>🎯 Modular Task Controls</h2>
                    <div class="controls">
                        <div class="control-group">
                            <h3>🧠 AI Training Tasks</h3>
                            <button onclick="startTask('neural_network_training')" class="modular-btn">Neural Network Training</button>
                            <button onclick="startTask('transformer_training')" class="modular-btn">Transformer Training</button>
                            <button onclick="startTask('cnn_training')" class="modular-btn">CNN Training</button>
                            <button onclick="startTask('reinforcement_learning')" class="modular-btn">Reinforcement Learning</button>
                        </div>
                        <div class="control-group">
                            <h3>🔬 Advanced AI Tasks</h3>
                            <button onclick="startTask('federated_learning')">Federated Learning</button>
                            <button onclick="startTask('hyperparameter_optimization')">Hyperparameter Opt</button>
                            <button onclick="startTask('gradient_computation')">Gradient Computation</button>
                            <button onclick="startTask('model_inference_batch')">Batch Inference</button>
                        </div>
                        <div class="control-group">
                            <h3>💰 Blockchain Tasks</h3>
                            <button onclick="startTask('blockchain_transaction')">Standard Transaction</button>
                            <button onclick="startTask('smart_contract_execution')" class="modular-btn">Smart Contract</button>
                        </div>
                        <div class="control-group">
                            <h3>📊 Data Tasks</h3>
                            <button onclick="startTask('data_preprocessing')">Data Preprocessing</button>
                            <button onclick="startTask('sentiment_analysis')">Sentiment Analysis</button>
                            <button onclick="startTask('data_processing')">Data Processing</button>
                        </div>
                        <div class="control-group">
                            <button onclick="refreshStats()" style="background: #28a745;">🔄 Refresh Stats</button>
                            <button onclick="showModularStatus()" style="background: #17a2b8;">🏗️ Show Modular Status</button>
                        </div>
                    </div>
                </div>
                
                <div class="enhanced-section">
                    <h2>🏃‍♂️ Active Tasks</h2>
                    <div class="task-grid" id="currentTasks">No tasks running</div>
                </div>
                
                <div class="enhanced-section" id="modularStatus" style="display: none;">
                    <h2>🏗️ Modular Architecture Status</h2>
                    <div class="feature-list">
                        <div class="feature-card">
                            <h4>🧠 AI Models Manager</h4>
                            <p>Advanced neural network training and inference</p>
                            <div id="aiModelsStatus">Loading...</div>
                        </div>
                        <div class="feature-card">
                            <h4>🎯 Task Scheduler</h4>
                            <p>Intelligent task queue and execution management</p>
                            <div id="taskSchedulerStatus">Loading...</div>
                        </div>
                        <div class="feature-card">
                            <h4>💰 Blockchain Manager</h4>
                            <p>Smart contracts and multi-currency wallet</p>
                            <div id="blockchainStatus">Loading...</div>
                        </div>
                        <div class="feature-card">
                            <h4>💾 Database Manager</h4>
                            <p>Persistent data storage and analytics</p>
                            <div id="databaseStatus">Loading...</div>
                        </div>
                        <div class="feature-card">
                            <h4>📊 Monitoring Manager</h4>
                            <p>Real-time performance monitoring</p>
                            <div id="monitoringStatus">Loading...</div>
                        </div>
                        <div class="feature-card">
                            <h4>🌐 Dashboard Manager</h4>
                            <p>Web interface and real-time updates</p>
                            <div id="dashboardStatus"><span class="status-indicator status-online"></span>Active on Port 8080</div>
                        </div>
                    </div>
                </div>
            </div>
            
            <script>
                let socket;
                let modularStatusVisible = false;
                
                // Initialize
                document.addEventListener('DOMContentLoaded', () => {{
                    initSocket();
                    refreshStats();
                    updateRealTimeData();
                    setInterval(refreshStats, 5000);
                    setInterval(updateRealTimeData, 2000);
                }});
                
                function initSocket() {{
                    try {{
                        socket = io();
                        socket.on('connect', () => {{
                            console.log('Connected to modular agent dashboard on port 8080');
                            socket.emit('request_enhanced_stats');
                        }});
                        socket.on('stats_update', updateStats);
                        socket.on('enhanced_stats_update', updateEnhancedStats);
                        socket.on('task_progress', updateTaskProgress);
                        socket.on('task_completed', onTaskCompleted);
                        socket.on('real_time_data', updateRealTimeDisplay);
                        socket.on('system_alert', showSystemAlert);
                    }} catch (e) {{
                        console.log('WebSocket not available');
                    }}
                }}
                
                async function refreshStats() {{
                    try {{
                        const response = await fetch('/api/v3/stats/enhanced');
                        const stats = await response.json();
                        updateStats(stats);
                        
                        const tasksResponse = await fetch('/api/tasks');
                        const tasks = await tasksResponse.json();
                        updateTasks(tasks.current_tasks || {{}});
                        
                    }} catch (error) {{
                        console.error('Failed to refresh stats:', error);
                    }}
                }}
                
                function updateRealTimeData() {{
                    if (socket) {{
                        socket.emit('request_real_time_data');
                    }}
                }}
                
                function updateStats(stats) {{
                    document.getElementById('stats').innerHTML = `
                        <div class="stat-card">
                            <div class="stat-value">${{stats.tasks_completed || 0}}</div>
                            <div>Tasks Completed</div>
                        </div>
                        <div class="stat-card">
                            <div class="stat-value">${{stats.tasks_running || 0}}</div>
                            <div>Tasks Running</div>
                        </div>
                        <div class="stat-card">
                            <div class="stat-value">${{(stats.total_earnings || 0).toFixed(4)}}</div>
                            <div>Total Earnings (ETH)</div>
                        </div>
                        <div class="stat-card">
                            <div class="stat-value">${{stats.ai_models_loaded || 0}}</div>
                            <div>AI Models</div>
                        </div>
                        <div class="stat-card">
                            <div class="stat-value">${{(stats.uptime_hours || 0).toFixed(1)}}h</div>
                            <div>Uptime</div>
                        </div>
                        <div class="stat-card">
                            <div class="stat-value">${{stats.registered ? '🟢 Online' : '🔴 Offline'}}</div>
                            <div>Node Status</div>
                        </div>
                        <div class="stat-card">
                            <div class="stat-value">${{stats.modular_architecture ? '🏗️ Modular' : '📦 Monolithic'}}</div>
                            <div>Architecture</div>
                        </div>
                        <div class="stat-card">
                            <div class="stat-value">🌐 8080</div>
                            <div>Dashboard Port</div>
                        </div>
                    `;
                }}
                
                function updateRealTimeDisplay(data) {{
                    document.getElementById('systemStatus').innerHTML = `
                        <div style="display: grid; grid-template-columns: repeat(auto-fit, minmax(150px, 1fr)); gap: 10px;">
                            <div><strong>CPU:</strong> ${{data.cpu_percent?.toFixed(1) || 0}}%</div>
                            <div><strong>Memory:</strong> ${{data.memory_percent?.toFixed(1) || 0}}%</div>
                            <div><strong>Tasks:</strong> ${{data.tasks_running || 0}}</div>
                            <div><strong>Port:</strong> 8080</div>
                            <div><strong>Updated:</strong> ${{new Date().toLocaleTimeString()}}</div>
                        </div>
                    `;
                }}
                
                function updateTasks(tasks) {{
                    const tasksDiv = document.getElementById('currentTasks');
                    
                    if (Object.keys(tasks).length === 0) {{
                        tasksDiv.innerHTML = '<div class="task-item" style="text-align: center; color: #666;">No tasks currently running</div>';
                        return;
                    }}
                    
                    tasksDiv.innerHTML = Object.entries(tasks).map(([id, task]) => `
                        <div class="task-item">
                            <div style="display: flex; justify-content: space-between; align-items: center; margin-bottom: 10px;">
                                <strong>${{task.name || task.task_type}}</strong>
                                <span style="background: ${{task.ai_workload ? '#e3f2fd' : task.blockchain_task ? '#fff3e0' : '#f3e5f5'}}; 
                                           padding: 4px 8px; border-radius: 12px; font-size: 0.8em;">
                                    ${{task.ai_workload ? '🧠 AI' : task.blockchain_task ? '💰 Blockchain' : '📊 Data'}}
                                </span>
                            </div>
                            <div style="font-size: 0.9em; color: #666; margin-bottom: 8px;">
                                Progress: ${{(task.progress || 0).toFixed(1)}}%
                                ${{task.details ? ` | ${{Object.keys(task.details).length}} metrics` : ''}}
                            </div>
                            <div class="task-progress">
                                <div class="task-progress-bar" style="width: ${{task.progress || 0}}%;"></div>
                            </div>
                            ${{task.details ? `
                                <div style="font-size: 0.8em; color: #888; margin-top: 8px;">
                                    ${{Object.entries(task.details).slice(0, 3).map(([k, v]) => 
                                        `${{k}}: ${{typeof v === 'number' ? v.toFixed(2) : v}}`).join(' | ')}}
                                </div>
                            ` : ''}}
                        </div>
                    `).join('');
                }}
                
                async function startTask(taskType) {{
                    try {{
                        const response = await fetch('/api/start_task', {{
                            method: 'POST',
                            headers: {{ 'Content-Type': 'application/json' }},
                            body: JSON.stringify({{ type: taskType }})
                        }});
                        
                        const result = await response.json();
                        if (result.success) {{
                            console.log('Modular task started:', result.task_id, 'Type:', taskType);
                            showTaskFeedback(event.target, '✅ Started!', '#28a745');
                        }} else {{
                            console.error('Failed to start task:', result.error);
                            showTaskFeedback(event.target, '❌ Failed!', '#dc3545');
                        }}
                    }} catch (error) {{
                        console.error('Error starting task:', error);
                        showTaskFeedback(event.target, '❌ Error!', '#dc3545');
                    }}
                }}
                
                function showTaskFeedback(button, text, color) {{
                    const originalText = button.textContent;
                    const originalColor = button.style.background;
                    button.textContent = text;
                    button.style.background = color;
                    setTimeout(() => {{
                        button.textContent = originalText;
                        button.style.background = originalColor;
                    }}, 2000);
                }}
                
                async function showModularStatus() {{
                    const statusDiv = document.getElementById('modularStatus');
                    modularStatusVisible = !modularStatusVisible;
                    
                    if (modularStatusVisible) {{
                        statusDiv.style.display = 'block';
                        event.target.textContent = '🔽 Hide Modular Status';
                        await updateModularStatus();
                    }} else {{
                        statusDiv.style.display = 'none';
                        event.target.textContent = '🏗️ Show Modular Status';
                    }}
                }}
                
                async function updateModularStatus() {{
                    try {{
                        // Update each module status
                        const [aiResponse, dbResponse, capabilitiesResponse] = await Promise.all([
                            fetch('/api/v3/ai/capabilities'),
                            fetch('/api/database/stats'),
                            fetch('/api/capabilities')
                        ]);
                        
                        const aiData = await aiResponse.json();
                        const dbData = await dbResponse.json();
                        const capData = await capabilitiesResponse.json();
                        
                        document.getElementById('aiModelsStatus').innerHTML = `
                            <span class="status-indicator status-online"></span>
                            Models: ${{aiData.models_loaded || 0}} | GPU: ${{aiData.gpu_available ? 'Yes' : 'No'}}
                        `;
                        
                        document.getElementById('databaseStatus').innerHTML = `
                            <span class="status-indicator status-online"></span>
                            Records: ${{dbData.task_records || 0}} | Size: ${{(dbData.database_size_mb || 0).toFixed(1)}}MB
                        `;
                        
                        document.getElementById('taskSchedulerStatus').innerHTML = `
                            <span class="status-indicator status-online"></span>
                            Active: ${{capData.tasks_running || 0}} | Types: ${{(capData.task_types || []).length}}
                        `;
                        
                        document.getElementById('blockchainStatus').innerHTML = `
                            <span class="status-indicator status-online"></span>
                            Enhanced: ${{capData.blockchain_enhanced ? 'Yes' : 'No'}} | Wallet: Active
                        `;
                        
                        document.getElementById('monitoringStatus').innerHTML = `
                            <span class="status-indicator status-online"></span>
                            Real-time: Active | Metrics: Collecting
                        `;
                        
                    }} catch (error) {{
                        console.error('Failed to update modular status:', error);
                    }}
                }}
                
                function updateTaskProgress(data) {{
                    console.log('Modular task progress:', data);
                    refreshStats();
                }}
                
                function onTaskCompleted(data) {{
                    console.log('Modular task completed:', data);
                    refreshStats();
                }}
                
                function showSystemAlert(alert) {{
                    console.log('System alert:', alert);
                    // Could implement toast notifications here
                }}
                
                function updateEnhancedStats(stats) {{
                    console.log('Enhanced modular stats:', stats);
                    updateStats(stats);
                }}
                
                console.log('🏗️ Enhanced Modular Agent Dashboard Ready');
                console.log('✨ Features: Modular Architecture, Real-time Updates, Advanced Monitoring');
                console.log('🌐 Running on Port 8080');
            </script>
        </body>
        </html>
        """

    def _get_control_room_html(self):
        """Return a simple futuristic control room interface"""
        return """
        <!DOCTYPE html>
        <html>
        <head>
            <title>Ultimate Agent Control Room - Port 8080</title>
            <style>
                body { font-family: Arial, sans-serif; background: radial-gradient(circle at center, #1e1e2f, #0d0d15); color: #e0e0ff; height: 100vh; margin: 0; display: flex; align-items: center; justify-content: center; }
                .panel { background: rgba(20,20,40,0.8); border: 1px solid #555; border-radius: 10px; padding: 40px; box-shadow: 0 0 15px #00f0ff; width: 80%; max-width: 900px; }
                .screens { display: grid; grid-template-columns: repeat(auto-fit, minmax(250px,1fr)); gap: 20px; margin-top: 20px; }
                .screen { background: rgba(10,10,25,0.9); border: 1px solid #3a3a55; border-radius: 8px; padding: 20px; box-shadow: 0 0 8px #00e0ff; }
                .screen h2 { margin-top: 0; font-size: 1.1em; }
                .glow { animation: pulse 2s infinite; }
                @keyframes pulse { 0% { box-shadow: 0 0 5px #00e0ff; } 50% { box-shadow: 0 0 15px #00e0ff; } 100% { box-shadow: 0 0 5px #00e0ff; } }
                .port-display { text-align: center; background: rgba(0, 240, 255, 0.1); padding: 10px; border-radius: 8px; margin: 10px 0; }
                .access-info { background: rgba(0, 255, 0, 0.1); padding: 15px; border-radius: 8px; margin: 10px 0; }
            </style>
        </head>
        <body>
            <div class="panel">
                <h1>Ultimate Agent Control Room</h1>
                <div class="port-display">
                    <h3>🌐 Dashboard Port: 8080</h3>
                    <p>Listening on all interfaces (0.0.0.0:8080)</p>
                </div>
                <div class="access-info">
                    <h4>🔗 Access URLs:</h4>
                    <p>Local: http://localhost:8080</p>
                    <p>External: http://[your-server-ip]:8080</p>
                    <p><strong>Make sure port 8080 is open in your firewall!</strong></p>
                </div>
                <div class="screens">
                    <div class="screen glow">
                        <h2>Network</h2>
                        <p id="network">Connecting...</p>
                    </div>
                    <div class="screen glow">
                        <h2>Blockchain Rewards</h2>
                        <p id="rewards">0 PAIN</p>
                    </div>
                    <div class="screen glow">
                        <h2>Real-Time Monitoring</h2>
                        <p id="monitoring">CPU 0%</p>
                    </div>
                    <div class="screen glow">
                        <h2>Port Status</h2>
                        <p id="port">Port 8080: Active</p>
                    </div>
                </div>
            </div>
            <script>
                let val = 0;
                setInterval(function() {
                    val = (val + 5) % 100;
                    document.getElementById('monitoring').textContent = 'CPU ' + val + '%';
                }, 500);
                
                document.getElementById('network').textContent = 'Connected - External Access Enabled';
                document.getElementById('port').innerHTML = '<span style="color: #00ff00">●</span> Port 8080: Listening on 0.0.0.0';
            </script>
        </body>
        </html>
        """
    
    def start_server(self):
        """Start dashboard server in separate thread"""
        if not self.running:
            self.running = True
            self.server_thread = threading.Thread(
                target=self._run_server, 
                daemon=True, 
                name="DashboardServer"
            )
            self.server_thread.start()
            print(f"🌐 Dashboard server starting on port {self.dashboard_port} (accessible externally)")
    
    def _run_server(self):
        """Run the dashboard server"""
        try:
            self.socketio.run(
                self.app,
                host='0.0.0.0',  # Changed to accept external connections
                port=self.dashboard_port,  # Now uses the fixed port 8080
                debug=False,
                use_reloader=False
            )
        except Exception as e:
            print(f"❌ Dashboard server error: {e}")
    
    def stop(self):
        """Stop dashboard server"""
        self.running = False
        print("🌐 Dashboard server stopped")


# For backward compatibility, create an alias
DashboardManager = DashboardServer<|MERGE_RESOLUTION|>--- conflicted
+++ resolved
@@ -669,13 +669,11 @@
     
     def __init__(self, config, local_ai_manager=None):
         # Initialize existing AI manager
-<<<<<<< HEAD
-        from ....ai.models.ai_models import AIModelManager
-=======
+
 
         from ultimate_agent.ai.models import AIModelManager
 
->>>>>>> f096ba74
+
         self.base_ai_manager = AIModelManager(config)
         
         # Add local AI capabilities
