#!/usr/bin/env python3
"""
ultimate_agent/dashboard/web/routes/__init__.py
Web dashboard and API routes
"""

# from .local_ai_routes import add_local_ai_routes
import threading
import secrets
import time
import os
try:
    from flask import Flask, jsonify, request, send_from_directory
    from flask_cors import CORS
    from flask_socketio import SocketIO, emit
except Exception:  # pragma: no cover - optional dependency
    Flask = None
    CORS = lambda *a, **k: None
    SocketIO = emit = None
from typing import Dict, Any


class DashboardServer:  # Changed from DashboardManager to DashboardServer
    """Manages web dashboard and API routes"""

    def __init__(self, agent):
        if Flask is None:
            raise ImportError(
                "The 'flask' package is required for the dashboard. "
                "Please install dependencies with `pip install -r "
                "ultimate_agent/requirements.txt`."
            )

        self.agent = agent
        self.app = Flask(__name__)
        self.app.secret_key = secrets.token_hex(16)
        CORS(self.app)
        
        add_local_ai_routes(self.app, self.agent)

        
        # WebSocket setup
        self.socketio = SocketIO(self.app, cors_allowed_origins="*", async_mode='threading')
        
        # Dashboard state
        self.running = False
        self.server_thread = None
        self.dashboard_port = 8080  # Fixed port to 8080
        
        # Setup routes and WebSocket events
        self._setup_api_routes()
        self._setup_websocket_events()
        
        print("🌐 Dashboard manager initialized")
    
    def _setup_api_routes(self):
        """Setup API routes"""
        

        @self.app.route('/favicon.ico')
        def favicon():
            return send_from_directory(
                os.path.join(os.path.dirname(__file__), 'static'),
                'favicon.ico',
                mimetype='image/vnd.microsoft.icon'
            )


        @self.app.route('/')
        def dashboard():
            """Main dashboard page"""
            return self._get_dashboard_html()

        @self.app.route('/control-room')
        def control_room():
            """Sleek control room GUI"""
            return self._get_control_room_html()
        
        @self.app.route('/api/stats')
        def get_stats():
            """Get agent statistics"""
            return jsonify(self.agent.get_status())
        
        @self.app.route('/api/v3/stats')
        def get_v3_stats():
            """Get v3 compatible statistics"""
            return jsonify(self.agent.get_status())
        
        @self.app.route('/api/v3/stats/enhanced')
        def get_enhanced_stats():
            """Get enhanced statistics with additional info"""
            enhanced_stats = self.agent.get_status()
            blockchain_mgr = getattr(self.agent, 'blockchain_manager', None)
            enhanced_stats.update({
                'ai_training_enabled': hasattr(self.agent.ai_manager, 'training_engine'),
                'task_control_enabled': hasattr(self.agent, 'task_control_client'),
                'blockchain_enhanced': hasattr(blockchain_mgr, 'smart_contract_manager'),
                'advanced_features': True,
                'modular_architecture': True
            })
            return jsonify(enhanced_stats)
        
        @self.app.route('/api/system')
        def get_system():
            """Get system information"""
            import psutil
            import platform
            
            cpu_percent = psutil.cpu_percent()
            memory = psutil.virtual_memory()
            
            return jsonify({
                "cpu_percent": cpu_percent,
                "memory_percent": memory.percent,
                "memory_mb": memory.used / (1024 * 1024),
                "status": "online",
                "platform": platform.system(),
                "python_version": platform.python_version(),
                "architecture": platform.machine()
            })
        
        @self.app.route('/api/activity')
        def get_activity():
            """Get current activity"""
            current_tasks = len(self.agent.current_tasks) if hasattr(self.agent, 'current_tasks') else 0
            
            return jsonify({
                "tasks_running": current_tasks,
                "tasks_completed": self.agent.stats.get("tasks_completed", 0),
                "tasks_failed": self.agent.stats.get("tasks_failed", 0),
                "activity_level": "high" if current_tasks > 2 else "normal",
                "uptime_hours": (time.time() - self.agent.stats.get("start_time", time.time())) / 3600
            })
        
        @self.app.route('/api/training')
        def get_training():
            """Get AI training information"""
            ai_status = self.agent.ai_manager.get_status()
            
            return jsonify({
                "models_training": ai_status.get('active_training_sessions', 0),
                "total_models": ai_status.get('models_loaded', 0),
                "training_active": ai_status.get('active_training_sessions', 0) > 0,
                "gpu_available": ai_status.get('gpu_available', False),
                "training_capabilities": ai_status.get('training_capabilities', []),
                "advanced_training_enabled": ai_status.get('training_engine_active', False)
            })
        
        @self.app.route('/api/network')
        def get_network():
            """Get network status"""
            return jsonify({
                "node_url": self.agent.node_url,
                "registered": self.agent.registered,
                "network_status": "connected" if self.agent.registered else "disconnected",
                "agent_id": self.agent.agent_id,
                "connection_quality": "good" if self.agent.registered else "poor"
            })
        
        @self.app.route('/api/tasks')
        def get_tasks():
            """Get current tasks"""
            scheduler_status = {}
            if hasattr(self.agent, 'task_scheduler'):
                scheduler_status = self.agent.task_scheduler.get_scheduler_status()
            
            return jsonify({
                'current_tasks': getattr(self.agent, 'current_tasks', {}),
                'completed_tasks': len(getattr(self.agent, 'completed_tasks', [])),
                'scheduler_status': scheduler_status
            })
        
        @self.app.route('/api/start_task', methods=['POST'])
        def start_task():
            """Start a new task"""
            try:
                data = request.get_json()
                task_type = data.get('type', 'data_processing')
                task_config = data.get('config', {})
                
                if hasattr(self.agent, 'task_scheduler'):
                    task_id = self.agent.task_scheduler.start_task(task_type, task_config)
                    return jsonify({'success': True, 'task_id': task_id})
                else:
                    # Fallback to agent method
                    task_id = self.agent.start_task(task_type, task_config)
                    return jsonify({'success': True, 'task_id': task_id})
                    
            except Exception as e:
                return jsonify({'success': False, 'error': str(e)})
        
        @self.app.route('/api/cancel_task/<task_id>', methods=['POST'])
        def cancel_task(task_id):
            """Cancel a running task"""
            try:
                if hasattr(self.agent, 'task_scheduler'):
                    success = self.agent.task_scheduler.cancel_task(task_id)
                    return jsonify({'success': success})
                else:
                    return jsonify({'success': False, 'error': 'Task scheduler not available'})
            except Exception as e:
                return jsonify({'success': False, 'error': str(e)})

        @self.app.route('/api/v4/remote/command', methods=['POST'])
        def remote_command():
            """Execute a remote management command"""
            try:
                data = request.get_json() or {}
                result = self.agent.execute_remote_command(data)
                return jsonify(result)
            except Exception as e:
                return jsonify({'success': False, 'error': str(e)})

        @self.app.route('/api/v4/remote/capabilities')
        def remote_capabilities():
            """List available remote management commands"""
            return jsonify({'commands': list(self.agent.remote_command_handler.command_handlers.keys())})
        
        # Enhanced API endpoints
        @self.app.route('/api/v3/blockchain/enhanced')
        def get_blockchain_enhanced():
            """Get enhanced blockchain information"""
            try:
                blockchain_mgr = getattr(self.agent, 'blockchain_manager', None)
                if blockchain_mgr:
                    blockchain_status = blockchain_mgr.get_status()
                    return jsonify(blockchain_status)
                else:
                    return jsonify({'error': 'Blockchain manager not available'})
            except Exception as e:
                return jsonify({'error': f'Blockchain error: {str(e)}'})
        
        @self.app.route('/api/v3/ai/capabilities')
        def get_ai_capabilities():
            """Get AI capabilities"""
            try:
                ai_status = self.agent.ai_manager.get_status()
                model_stats = self.agent.ai_manager.get_model_stats()
                
                capabilities = {
                    **ai_status,
                    **model_stats
                }
                
                return jsonify(capabilities)
            except Exception as e:
                return jsonify({'error': f'AI capabilities error: {str(e)}'})
        
        @self.app.route('/api/v4/task-control/status')
        def get_task_control_status():
            """Get task control status"""
            try:
                if hasattr(self.agent, 'task_control_client'):
                    return jsonify(self.agent.task_control_client.get_status())
                else:
                    return jsonify({'enabled': False, 'error': 'Task control not available'})
            except Exception as e:
                return jsonify({'error': f'Task control error: {str(e)}'})
        
        @self.app.route('/api/capabilities')
        def get_capabilities():
            """Get detailed agent capabilities"""
            try:
                capabilities = self.agent.get_capabilities()
                
                # Add dashboard-specific capabilities
                capabilities.update({
                    'dashboard_enabled': True,
                    'websocket_enabled': True,
                    'api_version': 'v4',
                    'modular_architecture': True,
                    'real_time_monitoring': True
                })
                
                return jsonify(capabilities)
            except Exception as e:
                return jsonify({'error': f'Capabilities error: {str(e)}'})
        
        @self.app.route('/api/database/stats')
        def get_database_stats():
            """Get database statistics"""
            try:
                if hasattr(self.agent, 'database_manager'):
                    return jsonify(self.agent.database_manager.get_database_stats())
                else:
                    return jsonify({'error': 'Database manager not available'})
            except Exception as e:
                return jsonify({'error': f'Database error: {str(e)}'})
        
        @self.app.route('/api/performance/metrics')
        def get_performance_metrics():
            """Get performance metrics"""
            try:
                if hasattr(self.agent, 'monitoring_manager'):
                    return jsonify(self.agent.monitoring_manager.get_current_metrics())
                else:
                    return jsonify({'error': 'Monitoring manager not available'})
            except Exception as e:
                return jsonify({'error': f'Monitoring error: {str(e)}'})
    
    def _setup_websocket_events(self):
        """Setup WebSocket event handlers"""
        
        @self.socketio.on('connect')
        def handle_connect(auth=None): 
            """Handle client connection"""
            emit('connected', {
                'agent_id': self.agent.agent_id,
                'version': getattr(self.agent, 'VERSION', '3.0.0-modular'),
                'status': 'online',
                'enhanced_features': True,
                'modular_architecture': True,
                'timestamp': time.time()
            })
        
        @self.socketio.on('disconnect')
        def handle_disconnect():
            """Handle client disconnection"""
            print("📱 Dashboard client disconnected")
        
        @self.socketio.on('request_stats')
        def handle_stats_request():
            """Handle stats request"""
            emit('stats_update', self.agent.get_status())
        
        @self.socketio.on('request_enhanced_stats')
        def handle_enhanced_stats_request():
            """Handle enhanced stats request"""
            enhanced_stats = self.agent.get_status()
            enhanced_stats.update({
                'modular_architecture': True,
                'dashboard_connected': True,
                'real_time_updates': True
            })
            emit('enhanced_stats_update', enhanced_stats)
        
        @self.socketio.on('task_assignment')
        def handle_task_assignment(data):
            """Handle centralized task assignment"""
            try:
                if hasattr(self.agent, 'task_control_client'):
                    success = self.agent.task_control_client.handle_task_assignment(data)
                    emit('task_assignment_response', {
                        'success': success, 
                        'task_id': data.get('task_id')
                    })
                else:
                    emit('task_assignment_response', {
                        'success': False, 
                        'error': 'Task control not available'
                    })
            except Exception as e:
                emit('task_assignment_response', {
                    'success': False, 
                    'error': str(e)
                })
        
        @self.socketio.on('request_real_time_data')
        def handle_real_time_data_request():
            """Handle real-time data request"""
            import psutil
            
            real_time_data = {
                'cpu_percent': psutil.cpu_percent(),
                'memory_percent': psutil.virtual_memory().percent,
                'tasks_running': len(getattr(self.agent, 'current_tasks', {})),
                'timestamp': time.time()
            }
            
            if hasattr(self.agent, 'task_scheduler'):
                scheduler_status = self.agent.task_scheduler.get_scheduler_status()
                real_time_data['scheduler'] = scheduler_status
            
            emit('real_time_data', real_time_data)

        @self.socketio.on('remote_command')
        def handle_remote_command(data):
            """Handle remote command execution"""
            try:
                result = self.agent.execute_remote_command(data)
                emit('remote_command_response', result)
            except Exception as e:
                emit('remote_command_response', {'success': False, 'error': str(e)})
    
    def broadcast_task_progress(self, task_id: str, progress: float, details: Dict = None):
        """Broadcast task progress to connected clients"""
        self.socketio.emit('task_progress', {
            'task_id': task_id,
            'progress': progress,
            'details': details,
            'timestamp': time.time()
        })
    
    def broadcast_task_completion(self, task_id: str, completion_data: Dict):
        """Broadcast task completion to connected clients"""
        self.socketio.emit('task_completed', {
            'task_id': task_id,
            **completion_data,
            'timestamp': time.time()
        })
    
    def broadcast_system_alert(self, alert_type: str, message: str, severity: str = 'info'):
        """Broadcast system alert to connected clients"""
        self.socketio.emit('system_alert', {
            'type': alert_type,
            'message': message,
            'severity': severity,
            'timestamp': time.time()
        })
    
    def _get_dashboard_html(self):
        """Generate dashboard HTML"""
        agent_id = getattr(self.agent, 'agent_id', 'unknown')
        node_url = getattr(self.agent, 'node_url', 'unknown')
        version = getattr(self.agent, 'VERSION', '3.0.0-modular')
        
    def add_local_ai_routes(app, agent):
        """Add Local AI API routes to the dashboard"""
    
        from flask import request, jsonify, Response
        import json
        import asyncio
    
        @app.route('/api/v4/local-ai/status')
        def local_ai_status():
            """Get local AI system status"""
        try:
            if hasattr(agent, 'local_ai_manager'):
                status = agent.local_ai_manager.get_status()
                hardware_info = agent.local_ai_manager.get_hardware_info()
                stats = agent.local_ai_manager.get_stats()
                
                return jsonify({
                    'success': True,
                    'status': status,
                    'hardware': hardware_info,
                    'performance': stats,
                    'api_version': '4.1'
                })
            else:
                return jsonify({
                    'success': False,
                    'error': 'Local AI not initialized',
                    'available': False
                })
        except Exception as e:
            return jsonify({'success': False, 'error': str(e)})
    
        @app.route('/api/v4/local-ai/models')
        def list_local_models():
            """List available local AI models"""
        try:
            if hasattr(agent, 'local_ai_manager'):
                models = agent.local_ai_manager.list_available_models()
                return jsonify({
                    'success': True,
                    'models': models
                })
            else:
                return jsonify({
                    'success': False,
                    'error': 'Local AI not available'
                })
        except Exception as e:
            return jsonify({'success': False, 'error': str(e)})
    
        @app.route('/api/v4/local-ai/models/download', methods=['POST'])
        def download_local_model():
            """Download a local AI model"""
        try:
            data = request.get_json() or {}
            model_name = data.get('model_name')
            
            if not model_name:
                return jsonify({
                    'success': False,
                    'error': 'model_name is required'
                })
            
            if not hasattr(agent, 'local_ai_manager'):
                return jsonify({
                    'success': False,
                    'error': 'Local AI not available'
                })
            
            # Start download asynchronously
            loop = asyncio.new_event_loop()
            asyncio.set_event_loop(loop)
            
            result = loop.run_until_complete(
                agent.local_ai_manager.download_model(model_name)
            )
            
            return jsonify(result)
            
        except Exception as e:
            return jsonify({'success': False, 'error': str(e)})
    
        @app.route('/api/v4/local-ai/inference', methods=['POST'])
        def local_ai_inference():
            """Run inference using local AI"""
        try:
            data = request.get_json() or {}
            prompt = data.get('prompt', data.get('input', ''))
            
            if not prompt:
                return jsonify({
                    'success': False,
                    'error': 'prompt or input is required'
                })
            
            if not hasattr(agent, 'local_ai_manager'):
                return jsonify({
                    'success': False,
                    'error': 'Local AI not available'
                })
            
            # Extract options
            options = {
                'task_type': data.get('task_type', 'general'),
                'temperature': data.get('temperature', 0.7),
                'max_tokens': data.get('max_tokens', 1000),
                'top_p': data.get('top_p', 0.9)
            }
            
            # Run inference
            loop = asyncio.new_event_loop()
            asyncio.set_event_loop(loop)
            
            result = loop.run_until_complete(
                agent.local_ai_manager.generate_response(prompt, **options)
            )
            
            return jsonify(result)
            
        except Exception as e:
            return jsonify({'success': False, 'error': str(e)})
    
        @app.route('/api/v4/local-ai/inference/stream', methods=['POST'])
        def local_ai_inference_stream():
            """Stream inference using local AI"""
        try:
            data = request.get_json() or {}
            prompt = data.get('prompt', data.get('input', ''))
            
            if not prompt:
                return jsonify({
                    'success': False,
                    'error': 'prompt or input is required'
                })
            
            if not hasattr(agent, 'local_ai_manager'):
                return jsonify({
                    'success': False,
                    'error': 'Local AI not available'
                })
            
            # Extract options
            options = {
                'task_type': data.get('task_type', 'general'),
                'temperature': data.get('temperature', 0.7),
                'max_tokens': data.get('max_tokens', 1000)
            }
            
            async def generate():
                try:
                    async for chunk in agent.local_ai_manager.generate_stream(prompt, **options):
                        yield f"data: {json.dumps(chunk)}\n\n"
                        if chunk.get('done'):
                            break
                except Exception as e:
                    yield f"data: {json.dumps({'error': str(e), 'done': True})}\n\n"
            
            # Run generator
            loop = asyncio.new_event_loop()
            asyncio.set_event_loop(loop)
            
            def run_async_generator():
                async def async_gen():
                    async for item in generate():
                        yield item
                
                gen = async_gen()
                try:
                    while True:
                        yield loop.run_until_complete(gen.__anext__())
                except StopAsyncIteration:
                    pass
            
            return Response(
                run_async_generator(),
                mimetype='text/event-stream',
                headers={
                    'Cache-Control': 'no-cache',
                    'Connection': 'keep-alive',
                    'Access-Control-Allow-Origin': '*'
                }
            )
            
        except Exception as e:
            return jsonify({'success': False, 'error': str(e)})
        
    
    
        @app.route('/api/v4/local-ai/chat', methods=['POST'])
        def local_ai_chat():
            """Enhanced chat endpoint using local AI"""
        try:
            data = request.get_json() or {}
            message = data.get('input', data.get('message', ''))
            conversation_id = data.get('conversation_id')
            
            if not message:
                return jsonify({
                    'success': False,
                    'error': 'message is required'
                })
            
            if not hasattr(agent, 'local_ai_conversation_manager'):
                return jsonify({
                    'success': False,
                    'error': 'Local AI chat not available'
                })
            
            # Generate conversation ID if needed
            if not conversation_id:
                import uuid
                conversation_id = f"local_conv_{uuid.uuid4().hex[:12]}"
            
            # Process message
            loop = asyncio.new_event_loop()
            asyncio.set_event_loop(loop)
            
            result = loop.run_until_complete(
                agent.local_ai_conversation_manager.process_message(
                    conversation_id=conversation_id,
                    message=message,
                    context_aware=data.get('context_aware', True),
                    temperature=data.get('temperature', 0.7),
                    max_tokens=data.get('max_tokens', 1000)
                )
            )
            
            return jsonify(result)
            
        except Exception as e:
            return jsonify({'success': False, 'error': str(e)})
    
        @app.route('/api/v4/local-ai/hardware')
        def local_ai_hardware():
            """Get detailed hardware information"""
        try:
            if hasattr(agent, 'local_ai_manager'):
                hardware_info = agent.local_ai_manager.get_hardware_info()
                return jsonify({
                    'success': True,
                    'hardware': hardware_info
                })
            else:
                return jsonify({
                    'success': False,
                    'error': 'Local AI not available'
                })
        except Exception as e:
            return jsonify({'success': False, 'error': str(e)})
        
    class EnhancedAIModelManager:
        """Enhanced AI Model Manager with Local AI integration"""
    
    def __init__(self, config, local_ai_manager=None):
        # Initialize existing AI manager
<<<<<<< HEAD
        from ....ai.models.ai_models import AIModelManager
=======
        from ultimate_agent.ai.models import AIModelManager
>>>>>>> 69a19573
        self.base_ai_manager = AIModelManager(config)
        
        # Add local AI capabilities
        self.local_ai_manager = local_ai_manager
        self.local_ai_enabled = local_ai_manager is not None
        
        # Combine model lists
        self._update_combined_models()
    
    def _update_combined_models(self):
        """Update combined model list with local AI models"""
        if self.local_ai_enabled:
            # Add local AI models to the model registry
            local_models = self.local_ai_manager.list_available_models()
            
            for model_info in local_models.get('recommended_models', []):
                model_name = f"local_{model_info['name'].lower().replace(' ', '_')}"
                self.base_ai_manager.models[model_name] = {
                    'type': 'local_llm',
                    'status': 'available' if model_info['available'] else 'needs_download',
                    'size': 'variable',
                    'accuracy': 0.90,
                    'local_ai': True,
                    'display_name': model_info['name'],
                    'full_name': model_info['full_name'],
                    'memory_gb': model_info['memory_gb'],
                    'tags': model_info['tags']
                }
    
    async def run_inference(self, model_name: str, input_data: Any, **kwargs) -> Dict[str, Any]:
        """Enhanced inference with local AI support"""
        try:
            # Check if it's a local AI model
            if model_name.startswith('local_') and self.local_ai_enabled:
                # Use local AI for inference
                task_type = kwargs.get('task_type', 'general')
                result = await self.local_ai_manager.generate_response(
                    str(input_data),
                    task_type=task_type,
                    **kwargs
                )
                
                if result['success']:
                    return {
                        'success': True,
                        'prediction': result['response'],
                        'confidence': 0.90,  # Local AI confidence
                        'model_used': result['model_used'],
                        'processing_time': result['processing_time'],
                        'tokens_per_second': result.get('tokens_per_second', 0),
                        'inference_type': 'local_ai',
                        'hardware_type': result.get('hardware_type'),
                        'local_ai': True
                    }
                else:
                    # Fallback to base AI manager
                    return self.base_ai_manager.run_inference(model_name, input_data)
            
            # Use base AI manager for traditional models
            return self.base_ai_manager.run_inference(model_name, input_data)
            
        except Exception as e:
            return {
                'success': False,
                'error': str(e),
                'model_attempted': model_name
            }
    
    def list_models(self) -> list[str]:
        """List all available models including local AI"""
        models = self.base_ai_manager.list_models()
        
        if self.local_ai_enabled:
            local_models = self.local_ai_manager.list_available_models()
            for model_info in local_models.get('recommended_models', []):
                model_name = f"local_{model_info['name'].lower().replace(' ', '_')}"
                if model_name not in models:
                    models.append(model_name)
        
        return models
    
    def get_model_info(self, model_name: str) -> Dict[str, Any]:
        """Get detailed model information"""
        if model_name.startswith('local_') and self.local_ai_enabled:
            # Get local AI model info
            local_models = self.local_ai_manager.list_available_models()
            for model_info in local_models.get('recommended_models', []):
                if f"local_{model_info['name'].lower().replace(' ', '_')}" == model_name:
                    return {
                        'name': model_info['name'],
                        'type': 'local_llm',
                        'memory_gb': model_info['memory_gb'],
                        'tags': model_info['tags'],
                        'description': model_info['description'],
                        'available': model_info['available'],
                        'hardware_compatible': True,
                        'local_ai': True
                    }
        
        return self.base_ai_manager.get_model(model_name)
    
    def get_status(self) -> Dict[str, Any]:
        """Enhanced status with local AI information"""
        base_status = self.base_ai_manager.get_status()
        
        if self.local_ai_enabled:
            local_status = self.local_ai_manager.get_status()
            local_stats = self.local_ai_manager.get_stats()
            
            base_status.update({
                'local_ai_enabled': True,
                'local_ai_status': local_status,
                'local_ai_performance': local_stats['inference_stats'],
                'hardware_type': local_stats['hardware_info']['type'],
                'local_models_available': local_status.get('models_loaded', 0)
            })
        else:
            base_status['local_ai_enabled'] = False
        
        return base_status


# ============================================================================
# 3. Enhanced Conversation Manager Integration
# ============================================================================

class EnhancedConversationManager:
    """Enhanced conversation manager with local AI support"""
    
    def __init__(self, ai_manager, config_manager, local_ai_conversation_manager=None):
        # Initialize base conversation manager
        from ..chat.conversation_manager import ConversationManager
        self.base_conversation_manager = ConversationManager(ai_manager, config_manager)
        
        # Add local AI conversation support
        self.local_ai_conversation_manager = local_ai_conversation_manager
        self.local_ai_enabled = local_ai_conversation_manager is not None
        
        # Configuration
        self.prefer_local_ai = True  # Prefer local AI when available
        self.fallback_enabled = True  # Fallback to base AI if local fails
    
    async def process_message(self, conversation_id: str, user_message: str,
                            context_aware: bool = True, use_local_ai: bool = None) -> Dict[str, Any]:
        """Process message with local AI preference"""
        
        # Determine whether to use local AI
        should_use_local = (
            use_local_ai if use_local_ai is not None 
            else (self.prefer_local_ai and self.local_ai_enabled)
        )
        
        if should_use_local and self.local_ai_enabled:
            try:
                # Try local AI first
                result = await self.local_ai_conversation_manager.process_message(
                    conversation_id=conversation_id,
                    message=user_message,
                    context_aware=context_aware
                )
                
                if result['success']:
                    result['ai_type'] = 'local'
                    return result
                
                # Log local AI failure
                print(f"⚠️ Local AI failed: {result.get('error')}")
                
            except Exception as e:
                print(f"⚠️ Local AI error: {e}")
        
        # Fallback to base conversation manager
        if self.fallback_enabled:
            try:
                result = await self.base_conversation_manager.process_message(
                    conversation_id, user_message, context_aware
                )
                result['ai_type'] = 'cloud'
                result['local_ai_attempted'] = should_use_local
                return result
                
            except Exception as e:
                return {
                    'success': False,
                    'error': str(e),
                    'conversation_id': conversation_id,
                    'local_ai_attempted': should_use_local
                }
        else:
            return {
                'success': False,
                'error': 'Local AI failed and fallback disabled',
                'conversation_id': conversation_id
            }
    
    def get_conversation_stats(self) -> Dict[str, Any]:
        """Get enhanced conversation statistics"""
        base_stats = self.base_conversation_manager.get_chat_statistics()
        
        enhanced_stats = {
            **base_stats,
            'local_ai_enabled': self.local_ai_enabled,
            'prefer_local_ai': self.prefer_local_ai,
            'fallback_enabled': self.fallback_enabled
        }
        
        if self.local_ai_enabled:
            # Add local AI specific stats
            local_stats = self.local_ai_conversation_manager.local_ai.get_stats()
            enhanced_stats.update({
                'local_ai_performance': local_stats['inference_stats'],
                'local_ai_hardware': local_stats['hardware_info'],
                'local_ai_model': local_stats['current_model']
            })
        
        return enhanced_stats


        
        return f"""
        <!DOCTYPE html>
        <html>
        <head>
            <title>Enhanced Ultimate Agent v{version} - Modular</title>
            <script src="https://cdnjs.cloudflare.com/ajax/libs/socket.io/4.0.1/socket.io.js"></script>
            <style>
                body {{ font-family: Arial, sans-serif; margin: 40px; background: #f0f0f0; }}
                .container {{ max-width: 1400px; margin: 0 auto; }}
                .header {{ background: linear-gradient(135deg, #667eea 0%, #764ba2 100%); 
                          color: white; padding: 30px; border-radius: 10px; text-align: center; }}
                .modular-badge {{ background: rgba(255, 255, 255, 0.2); padding: 8px 16px; 
                                 border-radius: 20px; margin: 5px; display: inline-block; font-size: 0.9em; }}
                .stats {{ display: grid; grid-template-columns: repeat(auto-fit, minmax(200px, 1fr)); 
                         gap: 20px; margin: 20px 0; }}
                .stat-card {{ background: white; padding: 20px; border-radius: 8px; box-shadow: 0 2px 4px rgba(0,0,0,0.1); }}
                .stat-value {{ font-size: 2em; font-weight: bold; color: #667eea; }}
                .enhanced-section {{ background: white; padding: 20px; border-radius: 8px; margin: 20px 0; }}
                .task-grid {{ display: grid; grid-template-columns: repeat(auto-fit, minmax(300px, 1fr)); gap: 15px; }}
                .task-item {{ border: 1px solid #ddd; padding: 15px; border-radius: 8px; }}
                .task-progress {{ background: #eee; height: 12px; border-radius: 6px; margin: 8px 0; }}
                .task-progress-bar {{ background: linear-gradient(90deg, #667eea, #764ba2); height: 100%; border-radius: 6px; transition: width 0.3s; }}
                .controls {{ text-align: center; margin: 20px 0; }}
                .control-group {{ margin: 10px 0; }}
                button {{ background: #667eea; color: white; border: none; padding: 12px 24px; 
                         border-radius: 6px; cursor: pointer; margin: 5px; font-size: 14px; }}
                button:hover {{ background: #5a67d8; }}
                .modular-btn {{ background: linear-gradient(135deg, #ff6b6b, #4ecdc4); }}
                .modular-btn:hover {{ background: linear-gradient(135deg, #ff5252, #26a69a); }}
                .feature-list {{ display: grid; grid-template-columns: repeat(auto-fit, minmax(250px, 1fr)); gap: 15px; }}
                .feature-card {{ background: #f8f9fa; padding: 15px; border-radius: 8px; border-left: 4px solid #667eea; }}
                .status-indicator {{ display: inline-block; width: 12px; height: 12px; border-radius: 50%; margin-right: 8px; }}
                .status-online {{ background: #28a745; }}
                .status-offline {{ background: #dc3545; }}
                .real-time-data {{ background: #e3f2fd; padding: 15px; border-radius: 8px; margin: 10px 0; }}
                .port-display {{ background: rgba(255, 255, 255, 0.3); padding: 5px 10px; border-radius: 15px; font-size: 0.9em; }}
            </style>
        </head>
        <body>
            <div class="container">
                <div class="header">
                    <h1>🚀 Enhanced Ultimate Agent v{version} - Modular Architecture</h1>
                    <div class="modular-badge">🏗️ Modular Design</div>
                    <div class="modular-badge">🧠 Advanced AI</div>
                    <div class="modular-badge">💰 Smart Contracts</div>
                    <div class="modular-badge">🎯 Task Control</div>
                    <div class="modular-badge">📊 Real-time Monitoring</div>
                    <div class="port-display">🌐 Port: 8080</div>
                    <p>Agent ID: {agent_id}</p>
                    <p>Connected to: {node_url}</p>
                </div>
                
                <div class="real-time-data" id="realTimeData">
                    <h3>📊 Real-time System Status</h3>
                    <div id="systemStatus">Loading...</div>
                </div>
                
                <div class="stats" id="stats">
                    <!-- Stats will be populated by JavaScript -->
                </div>
                
                <div class="enhanced-section">
                    <h2>🎯 Modular Task Controls</h2>
                    <div class="controls">
                        <div class="control-group">
                            <h3>🧠 AI Training Tasks</h3>
                            <button onclick="startTask('neural_network_training')" class="modular-btn">Neural Network Training</button>
                            <button onclick="startTask('transformer_training')" class="modular-btn">Transformer Training</button>
                            <button onclick="startTask('cnn_training')" class="modular-btn">CNN Training</button>
                            <button onclick="startTask('reinforcement_learning')" class="modular-btn">Reinforcement Learning</button>
                        </div>
                        <div class="control-group">
                            <h3>🔬 Advanced AI Tasks</h3>
                            <button onclick="startTask('federated_learning')">Federated Learning</button>
                            <button onclick="startTask('hyperparameter_optimization')">Hyperparameter Opt</button>
                            <button onclick="startTask('gradient_computation')">Gradient Computation</button>
                            <button onclick="startTask('model_inference_batch')">Batch Inference</button>
                        </div>
                        <div class="control-group">
                            <h3>💰 Blockchain Tasks</h3>
                            <button onclick="startTask('blockchain_transaction')">Standard Transaction</button>
                            <button onclick="startTask('smart_contract_execution')" class="modular-btn">Smart Contract</button>
                        </div>
                        <div class="control-group">
                            <h3>📊 Data Tasks</h3>
                            <button onclick="startTask('data_preprocessing')">Data Preprocessing</button>
                            <button onclick="startTask('sentiment_analysis')">Sentiment Analysis</button>
                            <button onclick="startTask('data_processing')">Data Processing</button>
                        </div>
                        <div class="control-group">
                            <button onclick="refreshStats()" style="background: #28a745;">🔄 Refresh Stats</button>
                            <button onclick="showModularStatus()" style="background: #17a2b8;">🏗️ Show Modular Status</button>
                        </div>
                    </div>
                </div>
                
                <div class="enhanced-section">
                    <h2>🏃‍♂️ Active Tasks</h2>
                    <div class="task-grid" id="currentTasks">No tasks running</div>
                </div>
                
                <div class="enhanced-section" id="modularStatus" style="display: none;">
                    <h2>🏗️ Modular Architecture Status</h2>
                    <div class="feature-list">
                        <div class="feature-card">
                            <h4>🧠 AI Models Manager</h4>
                            <p>Advanced neural network training and inference</p>
                            <div id="aiModelsStatus">Loading...</div>
                        </div>
                        <div class="feature-card">
                            <h4>🎯 Task Scheduler</h4>
                            <p>Intelligent task queue and execution management</p>
                            <div id="taskSchedulerStatus">Loading...</div>
                        </div>
                        <div class="feature-card">
                            <h4>💰 Blockchain Manager</h4>
                            <p>Smart contracts and multi-currency wallet</p>
                            <div id="blockchainStatus">Loading...</div>
                        </div>
                        <div class="feature-card">
                            <h4>💾 Database Manager</h4>
                            <p>Persistent data storage and analytics</p>
                            <div id="databaseStatus">Loading...</div>
                        </div>
                        <div class="feature-card">
                            <h4>📊 Monitoring Manager</h4>
                            <p>Real-time performance monitoring</p>
                            <div id="monitoringStatus">Loading...</div>
                        </div>
                        <div class="feature-card">
                            <h4>🌐 Dashboard Manager</h4>
                            <p>Web interface and real-time updates</p>
                            <div id="dashboardStatus"><span class="status-indicator status-online"></span>Active on Port 8080</div>
                        </div>
                    </div>
                </div>
            </div>
            
            <script>
                let socket;
                let modularStatusVisible = false;
                
                // Initialize
                document.addEventListener('DOMContentLoaded', () => {{
                    initSocket();
                    refreshStats();
                    updateRealTimeData();
                    setInterval(refreshStats, 5000);
                    setInterval(updateRealTimeData, 2000);
                }});
                
                function initSocket() {{
                    try {{
                        socket = io();
                        socket.on('connect', () => {{
                            console.log('Connected to modular agent dashboard on port 8080');
                            socket.emit('request_enhanced_stats');
                        }});
                        socket.on('stats_update', updateStats);
                        socket.on('enhanced_stats_update', updateEnhancedStats);
                        socket.on('task_progress', updateTaskProgress);
                        socket.on('task_completed', onTaskCompleted);
                        socket.on('real_time_data', updateRealTimeDisplay);
                        socket.on('system_alert', showSystemAlert);
                    }} catch (e) {{
                        console.log('WebSocket not available');
                    }}
                }}
                
                async function refreshStats() {{
                    try {{
                        const response = await fetch('/api/v3/stats/enhanced');
                        const stats = await response.json();
                        updateStats(stats);
                        
                        const tasksResponse = await fetch('/api/tasks');
                        const tasks = await tasksResponse.json();
                        updateTasks(tasks.current_tasks || {{}});
                        
                    }} catch (error) {{
                        console.error('Failed to refresh stats:', error);
                    }}
                }}
                
                function updateRealTimeData() {{
                    if (socket) {{
                        socket.emit('request_real_time_data');
                    }}
                }}
                
                function updateStats(stats) {{
                    document.getElementById('stats').innerHTML = `
                        <div class="stat-card">
                            <div class="stat-value">${{stats.tasks_completed || 0}}</div>
                            <div>Tasks Completed</div>
                        </div>
                        <div class="stat-card">
                            <div class="stat-value">${{stats.tasks_running || 0}}</div>
                            <div>Tasks Running</div>
                        </div>
                        <div class="stat-card">
                            <div class="stat-value">${{(stats.total_earnings || 0).toFixed(4)}}</div>
                            <div>Total Earnings (ETH)</div>
                        </div>
                        <div class="stat-card">
                            <div class="stat-value">${{stats.ai_models_loaded || 0}}</div>
                            <div>AI Models</div>
                        </div>
                        <div class="stat-card">
                            <div class="stat-value">${{(stats.uptime_hours || 0).toFixed(1)}}h</div>
                            <div>Uptime</div>
                        </div>
                        <div class="stat-card">
                            <div class="stat-value">${{stats.registered ? '🟢 Online' : '🔴 Offline'}}</div>
                            <div>Node Status</div>
                        </div>
                        <div class="stat-card">
                            <div class="stat-value">${{stats.modular_architecture ? '🏗️ Modular' : '📦 Monolithic'}}</div>
                            <div>Architecture</div>
                        </div>
                        <div class="stat-card">
                            <div class="stat-value">🌐 8080</div>
                            <div>Dashboard Port</div>
                        </div>
                    `;
                }}
                
                function updateRealTimeDisplay(data) {{
                    document.getElementById('systemStatus').innerHTML = `
                        <div style="display: grid; grid-template-columns: repeat(auto-fit, minmax(150px, 1fr)); gap: 10px;">
                            <div><strong>CPU:</strong> ${{data.cpu_percent?.toFixed(1) || 0}}%</div>
                            <div><strong>Memory:</strong> ${{data.memory_percent?.toFixed(1) || 0}}%</div>
                            <div><strong>Tasks:</strong> ${{data.tasks_running || 0}}</div>
                            <div><strong>Port:</strong> 8080</div>
                            <div><strong>Updated:</strong> ${{new Date().toLocaleTimeString()}}</div>
                        </div>
                    `;
                }}
                
                function updateTasks(tasks) {{
                    const tasksDiv = document.getElementById('currentTasks');
                    
                    if (Object.keys(tasks).length === 0) {{
                        tasksDiv.innerHTML = '<div class="task-item" style="text-align: center; color: #666;">No tasks currently running</div>';
                        return;
                    }}
                    
                    tasksDiv.innerHTML = Object.entries(tasks).map(([id, task]) => `
                        <div class="task-item">
                            <div style="display: flex; justify-content: space-between; align-items: center; margin-bottom: 10px;">
                                <strong>${{task.name || task.task_type}}</strong>
                                <span style="background: ${{task.ai_workload ? '#e3f2fd' : task.blockchain_task ? '#fff3e0' : '#f3e5f5'}}; 
                                           padding: 4px 8px; border-radius: 12px; font-size: 0.8em;">
                                    ${{task.ai_workload ? '🧠 AI' : task.blockchain_task ? '💰 Blockchain' : '📊 Data'}}
                                </span>
                            </div>
                            <div style="font-size: 0.9em; color: #666; margin-bottom: 8px;">
                                Progress: ${{(task.progress || 0).toFixed(1)}}%
                                ${{task.details ? ` | ${{Object.keys(task.details).length}} metrics` : ''}}
                            </div>
                            <div class="task-progress">
                                <div class="task-progress-bar" style="width: ${{task.progress || 0}}%;"></div>
                            </div>
                            ${{task.details ? `
                                <div style="font-size: 0.8em; color: #888; margin-top: 8px;">
                                    ${{Object.entries(task.details).slice(0, 3).map(([k, v]) => 
                                        `${{k}}: ${{typeof v === 'number' ? v.toFixed(2) : v}}`).join(' | ')}}
                                </div>
                            ` : ''}}
                        </div>
                    `).join('');
                }}
                
                async function startTask(taskType) {{
                    try {{
                        const response = await fetch('/api/start_task', {{
                            method: 'POST',
                            headers: {{ 'Content-Type': 'application/json' }},
                            body: JSON.stringify({{ type: taskType }})
                        }});
                        
                        const result = await response.json();
                        if (result.success) {{
                            console.log('Modular task started:', result.task_id, 'Type:', taskType);
                            showTaskFeedback(event.target, '✅ Started!', '#28a745');
                        }} else {{
                            console.error('Failed to start task:', result.error);
                            showTaskFeedback(event.target, '❌ Failed!', '#dc3545');
                        }}
                    }} catch (error) {{
                        console.error('Error starting task:', error);
                        showTaskFeedback(event.target, '❌ Error!', '#dc3545');
                    }}
                }}
                
                function showTaskFeedback(button, text, color) {{
                    const originalText = button.textContent;
                    const originalColor = button.style.background;
                    button.textContent = text;
                    button.style.background = color;
                    setTimeout(() => {{
                        button.textContent = originalText;
                        button.style.background = originalColor;
                    }}, 2000);
                }}
                
                async function showModularStatus() {{
                    const statusDiv = document.getElementById('modularStatus');
                    modularStatusVisible = !modularStatusVisible;
                    
                    if (modularStatusVisible) {{
                        statusDiv.style.display = 'block';
                        event.target.textContent = '🔽 Hide Modular Status';
                        await updateModularStatus();
                    }} else {{
                        statusDiv.style.display = 'none';
                        event.target.textContent = '🏗️ Show Modular Status';
                    }}
                }}
                
                async function updateModularStatus() {{
                    try {{
                        // Update each module status
                        const [aiResponse, dbResponse, capabilitiesResponse] = await Promise.all([
                            fetch('/api/v3/ai/capabilities'),
                            fetch('/api/database/stats'),
                            fetch('/api/capabilities')
                        ]);
                        
                        const aiData = await aiResponse.json();
                        const dbData = await dbResponse.json();
                        const capData = await capabilitiesResponse.json();
                        
                        document.getElementById('aiModelsStatus').innerHTML = `
                            <span class="status-indicator status-online"></span>
                            Models: ${{aiData.models_loaded || 0}} | GPU: ${{aiData.gpu_available ? 'Yes' : 'No'}}
                        `;
                        
                        document.getElementById('databaseStatus').innerHTML = `
                            <span class="status-indicator status-online"></span>
                            Records: ${{dbData.task_records || 0}} | Size: ${{(dbData.database_size_mb || 0).toFixed(1)}}MB
                        `;
                        
                        document.getElementById('taskSchedulerStatus').innerHTML = `
                            <span class="status-indicator status-online"></span>
                            Active: ${{capData.tasks_running || 0}} | Types: ${{(capData.task_types || []).length}}
                        `;
                        
                        document.getElementById('blockchainStatus').innerHTML = `
                            <span class="status-indicator status-online"></span>
                            Enhanced: ${{capData.blockchain_enhanced ? 'Yes' : 'No'}} | Wallet: Active
                        `;
                        
                        document.getElementById('monitoringStatus').innerHTML = `
                            <span class="status-indicator status-online"></span>
                            Real-time: Active | Metrics: Collecting
                        `;
                        
                    }} catch (error) {{
                        console.error('Failed to update modular status:', error);
                    }}
                }}
                
                function updateTaskProgress(data) {{
                    console.log('Modular task progress:', data);
                    refreshStats();
                }}
                
                function onTaskCompleted(data) {{
                    console.log('Modular task completed:', data);
                    refreshStats();
                }}
                
                function showSystemAlert(alert) {{
                    console.log('System alert:', alert);
                    // Could implement toast notifications here
                }}
                
                function updateEnhancedStats(stats) {{
                    console.log('Enhanced modular stats:', stats);
                    updateStats(stats);
                }}
                
                console.log('🏗️ Enhanced Modular Agent Dashboard Ready');
                console.log('✨ Features: Modular Architecture, Real-time Updates, Advanced Monitoring');
                console.log('🌐 Running on Port 8080');
            </script>
        </body>
        </html>
        """

    def _get_control_room_html(self):
        """Return a simple futuristic control room interface"""
        return """
        <!DOCTYPE html>
        <html>
        <head>
            <title>Ultimate Agent Control Room - Port 8080</title>
            <style>
                body { font-family: Arial, sans-serif; background: radial-gradient(circle at center, #1e1e2f, #0d0d15); color: #e0e0ff; height: 100vh; margin: 0; display: flex; align-items: center; justify-content: center; }
                .panel { background: rgba(20,20,40,0.8); border: 1px solid #555; border-radius: 10px; padding: 40px; box-shadow: 0 0 15px #00f0ff; width: 80%; max-width: 900px; }
                .screens { display: grid; grid-template-columns: repeat(auto-fit, minmax(250px,1fr)); gap: 20px; margin-top: 20px; }
                .screen { background: rgba(10,10,25,0.9); border: 1px solid #3a3a55; border-radius: 8px; padding: 20px; box-shadow: 0 0 8px #00e0ff; }
                .screen h2 { margin-top: 0; font-size: 1.1em; }
                .glow { animation: pulse 2s infinite; }
                @keyframes pulse { 0% { box-shadow: 0 0 5px #00e0ff; } 50% { box-shadow: 0 0 15px #00e0ff; } 100% { box-shadow: 0 0 5px #00e0ff; } }
                .port-display { text-align: center; background: rgba(0, 240, 255, 0.1); padding: 10px; border-radius: 8px; margin: 10px 0; }
                .access-info { background: rgba(0, 255, 0, 0.1); padding: 15px; border-radius: 8px; margin: 10px 0; }
            </style>
        </head>
        <body>
            <div class="panel">
                <h1>Ultimate Agent Control Room</h1>
                <div class="port-display">
                    <h3>🌐 Dashboard Port: 8080</h3>
                    <p>Listening on all interfaces (0.0.0.0:8080)</p>
                </div>
                <div class="access-info">
                    <h4>🔗 Access URLs:</h4>
                    <p>Local: http://localhost:8080</p>
                    <p>External: http://[your-server-ip]:8080</p>
                    <p><strong>Make sure port 8080 is open in your firewall!</strong></p>
                </div>
                <div class="screens">
                    <div class="screen glow">
                        <h2>Network</h2>
                        <p id="network">Connecting...</p>
                    </div>
                    <div class="screen glow">
                        <h2>Blockchain Rewards</h2>
                        <p id="rewards">0 PAIN</p>
                    </div>
                    <div class="screen glow">
                        <h2>Real-Time Monitoring</h2>
                        <p id="monitoring">CPU 0%</p>
                    </div>
                    <div class="screen glow">
                        <h2>Port Status</h2>
                        <p id="port">Port 8080: Active</p>
                    </div>
                </div>
            </div>
            <script>
                let val = 0;
                setInterval(function() {
                    val = (val + 5) % 100;
                    document.getElementById('monitoring').textContent = 'CPU ' + val + '%';
                }, 500);
                
                document.getElementById('network').textContent = 'Connected - External Access Enabled';
                document.getElementById('port').innerHTML = '<span style="color: #00ff00">●</span> Port 8080: Listening on 0.0.0.0';
            </script>
        </body>
        </html>
        """
    
    def start_server(self):
        """Start dashboard server in separate thread"""
        if not self.running:
            self.running = True
            self.server_thread = threading.Thread(
                target=self._run_server, 
                daemon=True, 
                name="DashboardServer"
            )
            self.server_thread.start()
            print(f"🌐 Dashboard server starting on port {self.dashboard_port} (accessible externally)")
    
    def _run_server(self):
        """Run the dashboard server"""
        try:
            self.socketio.run(
                self.app,
                host='0.0.0.0',  # Changed to accept external connections
                port=self.dashboard_port,  # Now uses the fixed port 8080
                debug=False,
                use_reloader=False
            )
        except Exception as e:
            print(f"❌ Dashboard server error: {e}")
    
    def stop(self):
        """Stop dashboard server"""
        self.running = False
        print("🌐 Dashboard server stopped")


# For backward compatibility, create an alias
DashboardManager = DashboardServer<|MERGE_RESOLUTION|>--- conflicted
+++ resolved
@@ -669,11 +669,9 @@
     
     def __init__(self, config, local_ai_manager=None):
         # Initialize existing AI manager
-<<<<<<< HEAD
-        from ....ai.models.ai_models import AIModelManager
-=======
+
         from ultimate_agent.ai.models import AIModelManager
->>>>>>> 69a19573
+
         self.base_ai_manager = AIModelManager(config)
         
         # Add local AI capabilities
