#!/usr/bin/env python3
"""
Ultimate Agent Launcher
Simple launcher script that handles import path issues
"""

import sys
<<<<<<< HEAD
from pathlib import Path

# Allow running directly via `python main.py`
if __package__ in (None, ""):
    current_dir = Path(__file__).resolve().parent
    parent_dir = current_dir.parent
    sys.path.insert(0, str(parent_dir))
    sys.path.insert(0, str(current_dir))

=======
import os
from pathlib import Path
>>>>>>> cfa7eca7

def main():
    """Launch the Ultimate Agent with proper path setup"""
    
    # Get the directory containing this script
    script_dir = Path(__file__).parent.absolute()
    
    # Add the ultimate_agent directory to Python path
    ultimate_agent_dir = script_dir / "ultimate_agent"
    if ultimate_agent_dir.exists():
        sys.path.insert(0, str(ultimate_agent_dir))
        print(f"✅ Added {ultimate_agent_dir} to Python path")
    else:
        print(f"❌ Error: {ultimate_agent_dir} not found")
        sys.exit(1)
    
    try:
<<<<<<< HEAD
        from ultimate_agent.core.agent import UltimateAgent
        from ultimate_agent.config.settings import get_config

        print("🤖 Initializing Ultimate Agent...")
=======
        # Import and run the agent
        print("🤖 Importing Ultimate Agent...")
        from core.agent import UltimateAgent
        from config.settings import get_config
        
        print("⚙️ Loading configuration...")
>>>>>>> cfa7eca7
        config = get_config()
        
        print("🚀 Starting Ultimate Agent...")
        agent = UltimateAgent(config)
        agent.start()
        
    except ImportError as e:
        print(f"❌ Import error: {e}")
        print("\n🔧 Troubleshooting suggestions:")
        print("1. Make sure you're in the ultimate_agent_full_bundle directory")
        print("2. Run: pip install -r ultimate_agent/requirements.txt")
        print("3. Try: python -m ultimate_agent.main")
        sys.exit(1)
    except KeyboardInterrupt:
        print("\n🛑 Shutting down Ultimate Agent...")
    except Exception as e:
        print(f"❌ Error starting agent: {e}")
        import traceback
        traceback.print_exc()
        sys.exit(1)

if __name__ == "__main__":
    main()<|MERGE_RESOLUTION|>--- conflicted
+++ resolved
@@ -5,7 +5,7 @@
 """
 
 import sys
-<<<<<<< HEAD
+
 from pathlib import Path
 
 # Allow running directly via `python main.py`
@@ -15,10 +15,6 @@
     sys.path.insert(0, str(parent_dir))
     sys.path.insert(0, str(current_dir))
 
-=======
-import os
-from pathlib import Path
->>>>>>> cfa7eca7
 
 def main():
     """Launch the Ultimate Agent with proper path setup"""
@@ -36,19 +32,12 @@
         sys.exit(1)
     
     try:
-<<<<<<< HEAD
+
         from ultimate_agent.core.agent import UltimateAgent
         from ultimate_agent.config.settings import get_config
 
         print("🤖 Initializing Ultimate Agent...")
-=======
-        # Import and run the agent
-        print("🤖 Importing Ultimate Agent...")
-        from core.agent import UltimateAgent
-        from config.settings import get_config
-        
-        print("⚙️ Loading configuration...")
->>>>>>> cfa7eca7
+
         config = get_config()
         
         print("🚀 Starting Ultimate Agent...")
