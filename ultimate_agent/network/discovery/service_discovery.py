--- conflicted
+++ resolved
@@ -11,17 +11,13 @@
 class DiscoveryClient:
     """Service discovery for agents and nodes."""
 
-<<<<<<< HEAD
+
     def __init__(
         self,
         node_service: str = "https://srvnodes.peoplesainetwork.com:443",
         manager_service: str = "http://mannodes.peoplesainetwork.com",
     ):
-=======
-    def __init__(self,
-                 node_service: str = "https://srvnodes.peoplesainetwork.com",
-                 manager_service: str = "https://mannodes.peoplesainetwork.com"):
->>>>>>> d5fa703d
+
         self.node_service = node_service.rstrip('/')
         self.manager_service = manager_service.rstrip('/')
         self.nodes_cache: List[Dict[str, str]] = []
