--- conflicted
+++ resolved
@@ -320,7 +320,7 @@
                 'sent': self.connection_stats['total_bytes_sent'],
                 'received': self.connection_stats['total_bytes_received']
             },
-<<<<<<< HEAD
+
             # Determine when the last network activity occurred. Filter out
             # ``None`` values so ``max`` doesn't raise a comparison error and
             # simply return ``None`` when no timestamps have been recorded.
@@ -334,24 +334,7 @@
                     if t is not None
                 ],
                 default=None,
-=======
-            # Determine the timestamp of the most recent network activity. Use
-            # only non-None values to avoid comparison errors when either
-            # timestamp hasn't been set yet.
-            'last_activity': (
-                max(
-                    t for t in [
-                        self.connection_stats.get('last_successful_connection'),
-                        self.connection_stats.get('last_failed_connection')
-                    ]
-                    if t is not None
-                )
-                if any([
-                    self.connection_stats.get('last_successful_connection'),
-                    self.connection_stats.get('last_failed_connection')
-                ])
-                else None
->>>>>>> 2e427079
+
             )
         }
     
