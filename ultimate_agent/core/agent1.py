#!/usr/bin/env python3
"""
ultimate_agent/core/agent.py
Main agent class - coordinates all modules
"""

import time
import threading
import platform
import uuid
import hashlib
import secrets
try:
    import requests
except Exception:  # pragma: no cover - optional dependency
    requests = None
import os
from datetime import datetime
from typing import Dict, Any, Optional

from ..config.config_settings import ConfigManager
from ..ai.models import AIModelManager
from ..blockchain.wallet.security import BlockchainManager
from ..tasks.execution.task_scheduler import TaskScheduler
from ..security.authentication import SecurityManager
from ..storage.database.migrations import DatabaseManager
from ..monitoring.metrics import MonitoringManager
from ..dashboard.web.routes import DashboardManager
from ..network.communication import NetworkManager
from ..network.discovery.service_discovery import DiscoveryClient
from ..plugins import PluginManager
from ..remote.command_handler import RemoteCommandHandler


class UltimatePainNetworkAgent:
    """Main agent class that coordinates all modules"""
    
    def __init__(self, node_url: str = None, dashboard_port: int = None):
        print(f"🚀 Initializing Enhanced Ultimate Pain Network Agent")
        
        # Initialize core configuration
        self.config_manager = ConfigManager()
        self.agent_id = self._get_or_create_agent_id()
        
        # Initialize all managers
        self.security_manager = SecurityManager(self.config_manager)
        self.blockchain_manager = BlockchainManager(self.config_manager)
        self.ai_manager = AIModelManager()
        self.monitoring_manager = MonitoringManager()
        self.plugin_manager = PluginManager()
        self.database_manager = DatabaseManager()
        self.task_scheduler = TaskScheduler(self.ai_manager, self.blockchain_manager)
        self.network_manager = NetworkManager(self.config_manager)
        self.discovery_client = DiscoveryClient()
        self.dashboard_manager = DashboardManager(self)
        self.remote_command_handler = RemoteCommandHandler(self)
        
        # Configuration
        if node_url is None:
            discovered = self.discovery_client.get_best_node(self.network_manager.test_connection)
            node_url = discovered.get('url') if discovered else None

<<<<<<< HEAD
        self.node_url = (
            node_url
            or self.config_manager.get(
                'DEFAULT',
                'node_url',
                fallback='https://srvnodes.peoplesainetwork.com:443'
            )
        ).rstrip('/')
=======
        self.node_url = (node_url or
                        self.config_manager.get('DEFAULT', 'node_url',
                                              fallback='https://srvnodes.peoplesainetwork.com')).rstrip('/')
>>>>>>> d5fa703d
        self.network_manager.set_node_url(self.node_url)
        self.dashboard_port = (dashboard_port or 
                              int(self.config_manager.get('DEFAULT', 'dashboard_port', fallback='8080')))
        
        # State management
        self.running = False
        self.registered = False
        self.current_tasks = {}
        self.stats = self._load_stats()
        
        print(f"🎯 Enhanced Ultimate Agent {self.agent_id} initialized")
    
    def _get_or_create_agent_id(self) -> str:
        """Generate or load agent ID"""
        agent_file = "ultimate_agent_id.txt"
        
        if os.path.exists(agent_file):
            with open(agent_file, 'r') as f:
                return f.read().strip()
        else:
            mac_address = hex(uuid.getnode())[2:]
            hostname = platform.node()
            random_component = secrets.token_hex(4)
            
            system_string = f"{mac_address}-{hostname}-{random_component}"
            agent_hash = hashlib.sha256(system_string.encode()).hexdigest()[:16]
            agent_id = f"ultimate-{agent_hash}"
            
            with open(agent_file, 'w') as f:
                f.write(agent_id)
            
            return agent_id
    
    def _load_stats(self) -> Dict:
        """Load agent statistics"""
        return self.database_manager.load_agent_stats()
    
    def _save_stats(self):
        """Save agent statistics"""
        self.database_manager.save_agent_stats(self.stats)
    
    def get_status(self) -> Dict[str, Any]:
        """Get comprehensive agent status"""
        return {
            'agent_id': self.agent_id,
            'running': self.running,
            'registered': self.registered,
            'current_tasks': len(self.current_tasks),
            'stats': self.stats,
            'ai_status': self.ai_manager.get_status(),
            'blockchain_status': self.blockchain_manager.get_status(),
            'network_status': self.network_manager.get_status(),
            'security_status': self.security_manager.get_status(),
            'remote_commands': list(self.remote_command_handler.command_handlers.keys())
        }
    
    def register_with_node(self) -> bool:
        """Register agent with node server"""
        return self.network_manager.register_agent(self.agent_id, self.get_capabilities())
    
    def get_capabilities(self) -> Dict[str, Any]:
        """Get agent capabilities for registration"""
        return {
            "agent_id": self.agent_id,
            "name": f"ultimate-agent-{self.agent_id}",
            "host": platform.node(),
            "version": "3.0.0-enhanced",
            "agent_type": "ultimate",
            "capabilities": ["ai", "blockchain", "cloud", "security"],
            "ai_models": list(self.ai_manager.models.keys()),
            "gpu_available": self.ai_manager.gpu_available,
            "blockchain_enabled": True,
            "enhanced_features": True,
            "task_types": list(self.task_scheduler.get_available_task_types())
        }

    def execute_remote_command(self, command: Dict[str, Any]) -> Dict[str, Any]:
        """Execute a remote management command."""
        return self.remote_command_handler.handle_command(command)
    
    def start_task(self, task_type: str, task_config: Dict = None) -> str:
        """Start a new task"""
        return self.task_scheduler.start_task(task_type, task_config or {})
    
    def _heartbeat_loop(self):
        """Background heartbeat loop"""
        while self.running:
            try:
                if not self.registered:
                    if self.register_with_node():
                        print("✅ Successfully registered with node")
                else:
                    if not self.network_manager.send_heartbeat(self.agent_id, self.get_status()):
                        print("⚠️ Heartbeat failed, attempting to re-register")
                        self.registered = False
                
                time.sleep(30)  # Heartbeat interval
            except Exception as e:
                print(f"❌ Heartbeat loop error: {e}")
                time.sleep(60)
    
    def _auto_task_loop(self):
        """Background auto task loop"""
        while self.running:
            try:
                if (self.config_manager.get('DEFAULT', 'auto_start_tasks', fallback='true').lower() == 'true' and
                    len(self.current_tasks) < int(self.config_manager.get('DEFAULT', 'max_concurrent_tasks', fallback='3'))):
                    
                    # Auto-start tasks based on configuration
                    self.task_scheduler.auto_start_tasks()
                
                time.sleep(30)
            except Exception as e:
                print(f"❌ Auto task loop error: {e}")
                time.sleep(60)
    
    def start(self):
        """Start the agent"""
        print(f"\n🚀 Starting Enhanced Ultimate Pain Network Agent")
        print(f"   Node URL: {self.node_url}")
        print(f"   Dashboard: http://localhost:{self.dashboard_port}")
        
        self.running = True
        
        # Start background services
        services = [
            ("Heartbeat", self._heartbeat_loop),
            ("Auto Tasks", self._auto_task_loop),
            ("Dashboard", self.dashboard_manager.start_server)
        ]
        
        for service_name, service_func in services:
            thread = threading.Thread(target=service_func, daemon=True, name=service_name)
            thread.start()
            print(f"✅ {service_name} service started")
        
        print("🚀 All systems online!")
        
        try:
            while self.running:
                time.sleep(1)
        except KeyboardInterrupt:
            print(f"\n🛑 Agent shutdown initiated...")
            self.stop()
        
        return True
    
    def stop(self):
        """Stop the agent"""
        print("🛑 Stopping Enhanced Ultimate Pain Network Agent...")
        self.running = False
        
        # Save state
        self._save_stats()
        
        # Stop all managers
        self.database_manager.close()
        self.task_scheduler.stop()
        self.dashboard_manager.stop()
        
        print("🎯 Agent stopped successfully")<|MERGE_RESOLUTION|>--- conflicted
+++ resolved
@@ -60,7 +60,7 @@
             discovered = self.discovery_client.get_best_node(self.network_manager.test_connection)
             node_url = discovered.get('url') if discovered else None
 
-<<<<<<< HEAD
+
         self.node_url = (
             node_url
             or self.config_manager.get(
@@ -69,11 +69,7 @@
                 fallback='https://srvnodes.peoplesainetwork.com:443'
             )
         ).rstrip('/')
-=======
-        self.node_url = (node_url or
-                        self.config_manager.get('DEFAULT', 'node_url',
-                                              fallback='https://srvnodes.peoplesainetwork.com')).rstrip('/')
->>>>>>> d5fa703d
+
         self.network_manager.set_node_url(self.node_url)
         self.dashboard_port = (dashboard_port or 
                               int(self.config_manager.get('DEFAULT', 'dashboard_port', fallback='8080')))
