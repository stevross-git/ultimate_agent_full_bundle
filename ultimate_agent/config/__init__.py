# ultimate_agent/config/__init__.py

<<<<<<< HEAD
from .settings import config  # ✅ correctly imported config dictionary

print(config['port'])  # ✅ now this will work
=======
"""Package initialization for configuration module."""

# Import the settings dictionary from settings.py
from .settings import settings

# Export `config` as an alias for backward compatibility
config = settings

# Simple sanity check to ensure settings were loaded
print(settings["port"])
>>>>>>> 1b5f3ae5
<|MERGE_RESOLUTION|>--- conflicted
+++ resolved
@@ -1,10 +1,5 @@
 # ultimate_agent/config/__init__.py
 
-<<<<<<< HEAD
-from .settings import config  # ✅ correctly imported config dictionary
-
-print(config['port'])  # ✅ now this will work
-=======
 """Package initialization for configuration module."""
 
 # Import the settings dictionary from settings.py
@@ -14,5 +9,4 @@
 config = settings
 
 # Simple sanity check to ensure settings were loaded
-print(settings["port"])
->>>>>>> 1b5f3ae5
+print(settings["port"])