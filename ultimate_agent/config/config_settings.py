#!/usr/bin/env python3
"""
ultimate_agent/config/settings.py
Configuration management for the agent
"""

import os
import configparser
from typing import Any, Optional


class ConfigManager:
    """Manages configuration settings for the agent"""
    
    def __init__(self, config_file: str = "ultimate_agent_config.ini"):
        self.config_file = config_file
        self.config = configparser.ConfigParser()
        self._load_or_create_config()
    
    def _load_or_create_config(self):
        """Load existing config or create default configuration"""
        if os.path.exists(self.config_file):
            self.config.read(self.config_file)
        else:
            self._create_default_config()
            self._save_config()
    
    def _create_default_config(self):
        """Create default configuration sections"""
        # Main settings
        self.config['DEFAULT'] = {
<<<<<<< HEAD
            'node_url': 'https://srvnodes.peoplesainetwork.com:443',
=======

            'node_url': 'https://srvnodes.peoplesainetwork.com:443',

>>>>>>> 2c9e2855
            'dashboard_port': '8080',
            'heartbeat_interval': '30',
            'auto_start_tasks': 'true',
            'max_concurrent_tasks': '3'
        }
        
        # AI Training settings
        self.config['AI_TRAINING'] = {
            'enabled': 'true',
            'max_concurrent_training': '2',
            'gpu_enabled': 'auto',
            'training_data_path': './training_data',
            'model_cache_size': '1000',
            'training_timeout': '3600'
        }
        
        # Blockchain settings
        self.config['BLOCKCHAIN'] = {
            'enabled': 'true',
            'smart_contracts_enabled': 'true',
            'multi_currency_support': 'true',
            'transaction_pool_size': '100',
            'gas_limit': '150000',
            'gas_price': '20'
        }
        
        # Task Control settings
        self.config['TASK_CONTROL'] = {
            'enabled': 'true',
            'progress_reporting': 'true',
            'real_time_updates': 'true',
            'task_timeout': '1800',
            'retry_failed_tasks': 'true'
        }
        
        # Security settings
        self.config['SECURITY'] = {
            'encryption_enabled': 'true',
            'auth_token_expiry': '3600',
            'max_login_attempts': '3',
            'secure_communication': 'true'
        }
        
        # Monitoring settings
        self.config['MONITORING'] = {
            'metrics_enabled': 'true',
            'log_level': 'INFO',
            'performance_tracking': 'true',
            'alert_thresholds': 'true'
        }
        
        # Database settings
        self.config['DATABASE'] = {
            'type': 'sqlite',
            'path': './ultimate_agent.db',
            'backup_enabled': 'true',
            'vacuum_interval': '86400'
        }
        
        # Network settings
        self.config['NETWORK'] = {
            'connection_timeout': '30',
            'retry_attempts': '3',
            'use_ssl': 'true',
            'verify_ssl': 'true',
            'compression_enabled': 'true'
        }
        
        # Dashboard settings
        self.config['DASHBOARD'] = {
            'host': '127.0.0.1',
            'cors_enabled': 'true',
            'websocket_enabled': 'true',
            'static_files_enabled': 'true'
        }
        
        # Plugin settings
        self.config['PLUGINS'] = {
            'enabled': 'true',
            'plugin_directory': './plugins',
            'auto_load': 'true',
            'sandbox_enabled': 'true'
        }
    
    def _save_config(self):
        """Save configuration to file"""
        with open(self.config_file, 'w') as f:
            self.config.write(f)
    
    def get(self, section: str, key: str, fallback: Any = None) -> str:
        """Get configuration value"""
        try:
            return self.config.get(section, key)
        except (configparser.NoSectionError, configparser.NoOptionError):
            if fallback is not None:
                return str(fallback)
            raise
    
    def getboolean(self, section: str, key: str, fallback: bool = False) -> bool:
        """Get boolean configuration value"""
        try:
            return self.config.getboolean(section, key)
        except (configparser.NoSectionError, configparser.NoOptionError):
            return fallback
    
    def getint(self, section: str, key: str, fallback: int = 0) -> int:
        """Get integer configuration value"""
        try:
            return self.config.getint(section, key)
        except (configparser.NoSectionError, configparser.NoOptionError):
            return fallback
    
    def getfloat(self, section: str, key: str, fallback: float = 0.0) -> float:
        """Get float configuration value"""
        try:
            return self.config.getfloat(section, key)
        except (configparser.NoSectionError, configparser.NoOptionError):
            return fallback
    
    def set(self, section: str, key: str, value: str):
        """Set configuration value"""
        if not self.config.has_section(section):
            self.config.add_section(section)
        self.config.set(section, key, str(value))
        self._save_config()
    
    def has_section(self, section: str) -> bool:
        """Check if section exists"""
        return self.config.has_section(section)
    
    def has_option(self, section: str, key: str) -> bool:
        """Check if option exists in section"""
        return self.config.has_option(section, key)
    
    def get_section(self, section: str) -> dict:
        """Get all options in a section as dictionary"""
        try:
            return dict(self.config.items(section))
        except configparser.NoSectionError:
            return {}
    
    def reload(self):
        """Reload configuration from file"""
        if os.path.exists(self.config_file):
            self.config.read(self.config_file)
        else:
            self._create_default_config()
            self._save_config()
    
    def validate_config(self) -> bool:
        """Validate configuration settings"""
        required_sections = ['DEFAULT', 'AI_TRAINING', 'BLOCKCHAIN', 'SECURITY']
        
        for section in required_sections:
            if not self.has_section(section):
                print(f"⚠️ Missing required config section: {section}")
                return False
        
        # Validate specific settings
        try:
            port = self.getint('DEFAULT', 'dashboard_port')
            if not (1000 <= port <= 65535):
                print(f"⚠️ Invalid dashboard port: {port}")
                return False
            
            heartbeat = self.getint('DEFAULT', 'heartbeat_interval')
            if heartbeat < 10:
                print(f"⚠️ Heartbeat interval too short: {heartbeat}")
                return False
            
            return True
            
        except Exception as e:
            print(f"⚠️ Config validation error: {e}")
            return False
    
    def get_ai_config(self) -> dict:
        """Get AI-specific configuration"""
        return self.get_section('AI_TRAINING')
    
    def get_blockchain_config(self) -> dict:
        """Get blockchain-specific configuration"""
        return self.get_section('BLOCKCHAIN')
    
    def get_security_config(self) -> dict:
        """Get security-specific configuration"""
        return self.get_section('SECURITY')
    
    def get_network_config(self) -> dict:
        """Get network-specific configuration"""
        return self.get_section('NETWORK')
    
    def get_dashboard_config(self) -> dict:
        """Get dashboard-specific configuration"""
        return self.get_section('DASHBOARD')
    
    def export_config(self, export_path: str):
        """Export configuration to specified path"""
        with open(export_path, 'w') as f:
            self.config.write(f)
        print(f"📄 Configuration exported to {export_path}")
    
    def import_config(self, import_path: str):
        """Import configuration from specified path"""
        if os.path.exists(import_path):
            backup_path = f"{self.config_file}.backup"
            # Create backup of current config
            with open(backup_path, 'w') as f:
                self.config.write(f)
            
            # Load new config
            self.config.read(import_path)
            self._save_config()
            print(f"📄 Configuration imported from {import_path}")
            print(f"💾 Backup saved to {backup_path}")
        else:
            raise FileNotFoundError(f"Config file not found: {import_path}")<|MERGE_RESOLUTION|>--- conflicted
+++ resolved
@@ -29,13 +29,10 @@
         """Create default configuration sections"""
         # Main settings
         self.config['DEFAULT'] = {
-<<<<<<< HEAD
-            'node_url': 'https://srvnodes.peoplesainetwork.com:443',
-=======
-
-            'node_url': 'https://srvnodes.peoplesainetwork.com:443',
-
->>>>>>> 2c9e2855
+
+
+            'node_url': 'https://srvnodes.peoplesainetwork.com',
+
             'dashboard_port': '8080',
             'heartbeat_interval': '30',
             'auto_start_tasks': 'true',
