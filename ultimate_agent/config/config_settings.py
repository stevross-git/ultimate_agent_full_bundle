#!/usr/bin/env python3
"""
ultimate_agent/config/settings.py
Configuration management for the agent
"""

import os
import configparser
from typing import Any, Optional


class ConfigManager:
    """Manages configuration settings for the agent"""
    
    def __init__(self, config_file: str = "ultimate_agent_config.ini"):
        self.config_file = config_file
        self.config = configparser.ConfigParser()
        self._load_or_create_config()
    
    def _load_or_create_config(self):
        """Load existing config or create default configuration"""
        if os.path.exists(self.config_file):
            self.config.read(self.config_file)
        else:
            self._create_default_config()
            self._save_config()
    
    def _create_default_config(self):
        """Create default configuration sections"""
        # Main settings
        self.config['DEFAULT'] = {
<<<<<<< HEAD
            'node_url': 'https://srvnodes.peoplesainetwork.com:443',
=======
            'node_url': 'https://srvnodes.peoplesainetwork.com',
>>>>>>> d5fa703d
            'dashboard_port': '8080',
            'heartbeat_interval': '30',
            'auto_start_tasks': 'true',
            'max_concurrent_tasks': '3'
        }
        
        # AI Training settings
        self.config['AI_TRAINING'] = {
            'enabled': 'true',
            'max_concurrent_training': '2',
            'gpu_enabled': 'auto',
            'training_data_path': './training_data',
            'model_cache_size': '1000',
            'training_timeout': '3600'
        }
        
        # Blockchain settings
        self.config['BLOCKCHAIN'] = {
            'enabled': 'true',
            'smart_contracts_enabled': 'true',
            'multi_currency_support': 'true',
            'transaction_pool_size': '100',
            'gas_limit': '150000',
            'gas_price': '20'
        }
        
        # Task Control settings
        self.config['TASK_CONTROL'] = {
            'enabled': 'true',
            'progress_reporting': 'true',
            'real_time_updates': 'true',
            'task_timeout': '1800',
            'retry_failed_tasks': 'true'
        }
        
        # Security settings
        self.config['SECURITY'] = {
            'encryption_enabled': 'true',
            'auth_token_expiry': '3600',
            'max_login_attempts': '3',
            'secure_communication': 'true'
        }
        
        # Monitoring settings
        self.config['MONITORING'] = {
            'metrics_enabled': 'true',
            'log_level': 'INFO',
            'performance_tracking': 'true',
            'alert_thresholds': 'true'
        }
        
        # Database settings
        self.config['DATABASE'] = {
            'type': 'sqlite',
            'path': './ultimate_agent.db',
            'backup_enabled': 'true',
            'vacuum_interval': '86400'
        }
        
        # Network settings
        self.config['NETWORK'] = {
            'connection_timeout': '30',
            'retry_attempts': '3',
            'use_ssl': 'true',
            'compression_enabled': 'true'
        }
        
        # Dashboard settings
        self.config['DASHBOARD'] = {
            'host': '127.0.0.1',
            'cors_enabled': 'true',
            'websocket_enabled': 'true',
            'static_files_enabled': 'true'
        }
        
        # Plugin settings
        self.config['PLUGINS'] = {
            'enabled': 'true',
            'plugin_directory': './plugins',
            'auto_load': 'true',
            'sandbox_enabled': 'true'
        }
    
    def _save_config(self):
        """Save configuration to file"""
        with open(self.config_file, 'w') as f:
            self.config.write(f)
    
    def get(self, section: str, key: str, fallback: Any = None) -> str:
        """Get configuration value"""
        try:
            return self.config.get(section, key)
        except (configparser.NoSectionError, configparser.NoOptionError):
            if fallback is not None:
                return str(fallback)
            raise
    
    def getboolean(self, section: str, key: str, fallback: bool = False) -> bool:
        """Get boolean configuration value"""
        try:
            return self.config.getboolean(section, key)
        except (configparser.NoSectionError, configparser.NoOptionError):
            return fallback
    
    def getint(self, section: str, key: str, fallback: int = 0) -> int:
        """Get integer configuration value"""
        try:
            return self.config.getint(section, key)
        except (configparser.NoSectionError, configparser.NoOptionError):
            return fallback
    
    def getfloat(self, section: str, key: str, fallback: float = 0.0) -> float:
        """Get float configuration value"""
        try:
            return self.config.getfloat(section, key)
        except (configparser.NoSectionError, configparser.NoOptionError):
            return fallback
    
    def set(self, section: str, key: str, value: str):
        """Set configuration value"""
        if not self.config.has_section(section):
            self.config.add_section(section)
        self.config.set(section, key, str(value))
        self._save_config()
    
    def has_section(self, section: str) -> bool:
        """Check if section exists"""
        return self.config.has_section(section)
    
    def has_option(self, section: str, key: str) -> bool:
        """Check if option exists in section"""
        return self.config.has_option(section, key)
    
    def get_section(self, section: str) -> dict:
        """Get all options in a section as dictionary"""
        try:
            return dict(self.config.items(section))
        except configparser.NoSectionError:
            return {}
    
    def reload(self):
        """Reload configuration from file"""
        if os.path.exists(self.config_file):
            self.config.read(self.config_file)
        else:
            self._create_default_config()
            self._save_config()
    
    def validate_config(self) -> bool:
        """Validate configuration settings"""
        required_sections = ['DEFAULT', 'AI_TRAINING', 'BLOCKCHAIN', 'SECURITY']
        
        for section in required_sections:
            if not self.has_section(section):
                print(f"⚠️ Missing required config section: {section}")
                return False
        
        # Validate specific settings
        try:
            port = self.getint('DEFAULT', 'dashboard_port')
            if not (1000 <= port <= 65535):
                print(f"⚠️ Invalid dashboard port: {port}")
                return False
            
            heartbeat = self.getint('DEFAULT', 'heartbeat_interval')
            if heartbeat < 10:
                print(f"⚠️ Heartbeat interval too short: {heartbeat}")
                return False
            
            return True
            
        except Exception as e:
            print(f"⚠️ Config validation error: {e}")
            return False
    
    def get_ai_config(self) -> dict:
        """Get AI-specific configuration"""
        return self.get_section('AI_TRAINING')
    
    def get_blockchain_config(self) -> dict:
        """Get blockchain-specific configuration"""
        return self.get_section('BLOCKCHAIN')
    
    def get_security_config(self) -> dict:
        """Get security-specific configuration"""
        return self.get_section('SECURITY')
    
    def get_network_config(self) -> dict:
        """Get network-specific configuration"""
        return self.get_section('NETWORK')
    
    def get_dashboard_config(self) -> dict:
        """Get dashboard-specific configuration"""
        return self.get_section('DASHBOARD')
    
    def export_config(self, export_path: str):
        """Export configuration to specified path"""
        with open(export_path, 'w') as f:
            self.config.write(f)
        print(f"📄 Configuration exported to {export_path}")
    
    def import_config(self, import_path: str):
        """Import configuration from specified path"""
        if os.path.exists(import_path):
            backup_path = f"{self.config_file}.backup"
            # Create backup of current config
            with open(backup_path, 'w') as f:
                self.config.write(f)
            
            # Load new config
            self.config.read(import_path)
            self._save_config()
            print(f"📄 Configuration imported from {import_path}")
            print(f"💾 Backup saved to {backup_path}")
        else:
            raise FileNotFoundError(f"Config file not found: {import_path}")<|MERGE_RESOLUTION|>--- conflicted
+++ resolved
@@ -29,11 +29,9 @@
         """Create default configuration sections"""
         # Main settings
         self.config['DEFAULT'] = {
-<<<<<<< HEAD
+
             'node_url': 'https://srvnodes.peoplesainetwork.com:443',
-=======
-            'node_url': 'https://srvnodes.peoplesainetwork.com',
->>>>>>> d5fa703d
+
             'dashboard_port': '8080',
             'heartbeat_interval': '30',
             'auto_start_tasks': 'true',
