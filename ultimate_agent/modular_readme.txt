--- conflicted
+++ resolved
@@ -470,11 +470,9 @@
 ### Complete Configuration File
 ```ini
 [DEFAULT]
-<<<<<<< HEAD
+
 node_url = https://srvnodes.peoplesainetwork.com:443
-=======
-node_url = https://srvnodes.peoplesainetwork.com
->>>>>>> d5fa703d
+
 dashboard_port = 8080
 heartbeat_interval = 30
 auto_start_tasks = true
