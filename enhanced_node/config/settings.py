# config/settings.py - FIXED VERSION that allows extra fields
import os
import uuid
from pathlib import Path
from typing import List

try:
    from pydantic_settings import BaseSettings, SettingsConfigDict
except ImportError:
<<<<<<< HEAD
    try:
        from pydantic import BaseSettings
    except Exception:
        class BaseSettings:  # type: ignore[misc]
            pass
=======
    from pydantic import BaseSettings
>>>>>>> c314b2c2
    SettingsConfigDict = None

class Settings(BaseSettings):
    # Configuration to allow extra fields (fixes the debug error)
    if SettingsConfigDict is not None:
        model_config = SettingsConfigDict(
            env_file=".env",
            env_file_encoding="utf-8",
            extra="ignore",
        )
    else:
        class Config:
            env_file = ".env"
            env_file_encoding = "utf-8"
            extra = "ignore"
    
    # Node Configuration
    NODE_VERSION: str = "3.4.0-advanced-remote-control"
    NODE_PORT: int = 5000
    NODE_HOST: str = "127.0.0.1"
    MANAGER_HOST: str = "srvnodes.peoplesainetwork.com"
    MANAGER_PORT: int = 443
    NODE_ID: str = f"enhanced-node-{uuid.uuid4().hex[:12]}"
    
    # Security Configuration
    SECRET_KEY: str = os.getenv("SECRET_KEY", "your-secure-secret-key-change-this")
    JWT_SECRET_KEY: str = os.getenv("JWT_SECRET_KEY", "your-jwt-secret-key-change-this")
    
    # Lists - JSON format expected
    ALLOWED_HOSTS: List[str] = ["srvnodes.peoplesainetwork.com", "127.0.0.1", "localhost"]
    CORS_ORIGINS: List[str] = [
        "https://srvnodes.peoplesainetwork.com",
        "https://peoplesainetwork.com", 
        "https://www.peoplesainetwork.com"
    ]
    BLOCKED_IPS: List[str] = [
        "122.150.158.121", "122.150.158.126", 
        "122.150.158.138", "122.150.158.8"
    ]
    IP_WHITELIST: List[str] = []
    DEFAULT_RATE_LIMITS: List[str] = ["100 per hour", "10 per minute"]
    
    # SSL/TLS Configuration
    USE_SSL: bool = True
    SSL_CERT_PATH: str = "/etc/letsencrypt/live/srvnodes.peoplesainetwork.com/fullchain.pem"
    SSL_KEY_PATH: str = "/etc/letsencrypt/live/srvnodes.peoplesainetwork.com/privkey.pem"
    SSL_VERIFY: bool = True
    
    # Agent Connection Settings
    AGENT_SSL_VERIFY: bool = True
    AGENT_TIMEOUT: int = 30
    AGENT_MAX_RETRIES: int = 3
    
    # Database
    DATABASE_URL: str = "sqlite:///enhanced_node_server.db"
    
    # Redis
    REDIS_URL: str = "redis://localhost:6379/0"
    
    # Directories
    LOG_DIR: str = "logs"
    AGENT_SCRIPTS_DIR: str = "agent_scripts"
    COMMAND_HISTORY_DIR: str = "command_history"
    SSL_CERT_DIR: str = "/etc/letsencrypt/live/srvnodes.peoplesainetwork.com/"
    
    # Performance
    DEFAULT_GENERATION_INTERVAL: int = 30
    DEFAULT_MAX_PENDING_TASKS: int = 20
    HEALTH_CHECK_INTERVAL: int = 30
    COMMAND_SCHEDULER_INTERVAL: int = 10
    METRICS_PORT: int = 8091
    
    # Security Features
    ENABLE_RATE_LIMITING: bool = True
    ENABLE_IP_WHITELIST: bool = False
    
    # Optional debug field (now it won't cause errors)
    DEBUG: bool = False

# Create settings instance
settings = Settings()<|MERGE_RESOLUTION|>--- conflicted
+++ resolved
@@ -7,15 +7,13 @@
 try:
     from pydantic_settings import BaseSettings, SettingsConfigDict
 except ImportError:
-<<<<<<< HEAD
+
     try:
         from pydantic import BaseSettings
     except Exception:
         class BaseSettings:  # type: ignore[misc]
             pass
-=======
-    from pydantic import BaseSettings
->>>>>>> c314b2c2
+
     SettingsConfigDict = None
 
 class Settings(BaseSettings):
